[package]
name = "bevy_hanabi"
version = "0.5.2"
authors = ["Jerome Humbert <djeedai@gmail.com>"]
edition = "2021"
description = "Hanabi GPU particle system for the Bevy game engine"
repository = "https://github.com/djeedai/bevy_hanabi"
homepage = "https://github.com/djeedai/bevy_hanabi"
documentation = "https://docs.rs/bevy_hanabi"
keywords = ["bevy", "particle-system", "particles", "vfx"]
license = "MIT OR Apache-2.0"
readme = "README.md"
exclude = ["examples/*.gif", "examples/*.png", ".github", "release.md", "run_examples.bat"]

[features]
default = [ "2d", "3d", "gpu_tests" ]
2d = []
3d = []

# Special feature to enable GPU-based tests, which otherwise fail
# on a CI machine without a graphic adapter or without proper drivers.
gpu_tests = []

[dependencies]
bytemuck = { version = "=1.12.3", features = ["derive"] }
copyless = "0.1"
rand = "0.8"
rand_pcg = "0.3"
serde = { version = "1.0", features = ["derive"] }
anyhow = "1.0"
ron = "0.8"
bitflags = "1.3"
typetag = "0.2"

[dependencies.bevy]
version = "0.9"
default-features = false
features = [ "bevy_core_pipeline", "bevy_render", "bevy_asset" ]

[package.metadata.docs.rs]
all-features = true

[dev-dependencies]
# Same version as Bevy 0.9 (bevy_render)
wgpu = "0.14.0"
# For shader snippet validation
naga = "0.10"

futures = "0.3"
<<<<<<< HEAD
bevy-inspector-egui = "0.15"
=======
bevy-inspector-egui = "0.17"
>>>>>>> 381da66e

[[example]]
name = "firework"
required-features = [ "bevy/bevy_winit", "bevy/bevy_pbr", "3d" ]

[[example]]
name = "spawn"
required-features = [ "bevy/bevy_winit", "bevy/bevy_pbr", "3d" ]

[[example]]
name = "multicam"
required-features = [ "bevy/bevy_winit", "bevy/bevy_pbr", "3d" ]

[[example]]
name = "random"
required-features = [ "bevy/bevy_winit", "bevy/bevy_pbr", "3d" ]

[[example]]
name = "spawn_on_command"
required-features = [ "bevy/bevy_winit", "bevy/bevy_pbr", "3d" ]

[[example]]
name = "activate"
required-features = [ "bevy/bevy_winit", "bevy/bevy_pbr", "3d" ]

[[example]]
name = "force_field"
required-features = [ "bevy/bevy_winit", "bevy/bevy_pbr", "3d" ]

[[example]]
name = "lifetime"
required-features = [ "bevy/bevy_winit", "bevy/bevy_pbr", "3d" ]

[[example]]
name = "instancing"
required-features = [ "bevy/bevy_winit", "bevy/bevy_pbr", "3d" ]

[[example]]
name = "gradient"
required-features = [ "bevy/bevy_winit", "bevy/bevy_pbr", "bevy/png", "3d" ]

[[example]]
name = "circle"
required-features = [ "bevy/bevy_winit", "bevy/bevy_pbr", "bevy/png", "3d" ]

[[example]]
name = "billboard"
required-features = [ "bevy/bevy_winit", "bevy/bevy_pbr", "bevy/png", "3d" ]

[[example]]
name = "2d"
required-features = [ "bevy/bevy_winit", "bevy/bevy_sprite", "2d" ]

[workspace]
resolver = "2"
members = ["."]<|MERGE_RESOLUTION|>--- conflicted
+++ resolved
@@ -47,11 +47,7 @@
 naga = "0.10"
 
 futures = "0.3"
-<<<<<<< HEAD
-bevy-inspector-egui = "0.15"
-=======
 bevy-inspector-egui = "0.17"
->>>>>>> 381da66e
 
 [[example]]
 name = "firework"
