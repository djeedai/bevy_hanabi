use std::{
    borrow::Cow,
    num::{NonZeroU32, NonZeroU64},
};

use bevy::{
    log::trace,
    render::{
        render_resource::{
            Buffer, BufferAddress, BufferDescriptor, BufferUsages, CommandEncoder, ShaderSize,
            ShaderType,
        },
        renderer::{RenderDevice, RenderQueue},
    },
};
use bytemuck::{cast_slice, Pod};
use copyless::VecHelper;

use crate::next_multiple_of;

/// Index of a row in a [`BufferTable`].
#[derive(Debug, Clone, Copy, PartialEq, Eq)]
pub struct BufferTableId(pub(crate) u32); // TEMP: pub(crate)

impl BufferTableId {
    #[inline]
    pub fn offset(&self, index: u32) -> BufferTableId {
        BufferTableId(self.0 + index)
    }
}

#[derive(Debug)]
struct AllocatedBuffer {
    /// Currently allocated buffer, of size equal to `size`.
    buffer: Buffer,
    /// Size of the currently allocated buffer, in number of rows.
    count: u32,
    /// Previously allocated buffer if any, cached until the next buffer write
    /// so that old data can be copied into the newly-allocated buffer.
    old_buffer: Option<Buffer>,
    /// Size of the old buffer if any, in number of rows.
    old_count: u32,
}

impl AllocatedBuffer {
    /// Get the number of rows of the currently allocated GPU buffer.
    ///
    /// On capacity grow, the count is valid until the next buffer swap.
    pub fn allocated_count(&self) -> u32 {
        if self.old_buffer.is_some() {
            self.old_count
        } else {
            self.count
        }
    }
}

/// GPU buffer holding a table with concurrent interleaved CPU/GPU access.
///
/// The buffer table data structure represents a GPU buffer holding a table made
/// of individual rows. Each row of the table has the same layout (same size),
/// and can be allocated (assigned to an existing index) or free (available for
/// future allocation). The data structure manages a free list of rows, and copy
/// of rows modified on CPU to the GPU without touching other rows. This ensures
/// that existing rows in the GPU buffer can be accessed and modified by the GPU
/// without being overwritten by the CPU and without the need for the CPU to
/// read the data back from GPU into CPU memory.
///
/// The element type `T` needs to implement the following traits:
/// - [`Pod`] to allow copy.
/// - [`ShaderType`] because it needs to be mapped for a shader.
/// - [`ShaderSize`] to ensure a fixed footprint, to allow packing multiple
///   instances inside a single buffer. This therefore excludes any
///   runtime-sized array.
///
/// This is similar to a [`BufferVec`] or [`AlignedBufferVec`], but unlike those
/// data structures a buffer table preserves rows modified by the GPU without
/// overwriting. This is useful when the buffer is also modified by GPU shaders,
/// so neither the CPU side nor the GPU side have an up-to-date view of the
/// entire table, and so the CPU cannot re-upload the entire table on changes.
///
/// # Usage
///
/// - During the [`RenderStage::Prepare`] stage, call
///   [`clear_previous_frame_resizes()`] to clear any stale buffer from the
///   previous frame. Then insert new rows with [`insert()`] and if you made
///   changes call [`allocate_gpu()`] at the end to allocate any new buffer
///   needed.
/// - During the [`RenderStage::Render`] stage, call [`write_buffer()`] from a
///   command encoder before using any row, to perform any buffer resize copy
///   pending.
///
/// [`BufferVec`]: bevy::render::render_resource::BufferVec
/// [`AlignedBufferVec`]: crate::render::aligned_buffer_vec::AlignedBufferVec
#[derive(Debug)]
pub struct BufferTable<T: Pod + ShaderSize> {
    /// GPU buffer if already allocated, or `None` otherwise.
    buffer: Option<AllocatedBuffer>,
    /// GPU buffer usages.
    buffer_usage: BufferUsages,
    /// Optional GPU buffer name, for debugging.
    label: Option<String>,
    /// Size of a single buffer element, in bytes, in CPU memory (Rust layout).
    item_size: usize,
    /// Size of a single buffer element, in bytes, aligned to GPU memory
    /// constraints.
    aligned_size: usize,
    /// Capacity of the buffer, in number of rows.
    capacity: u32,
    /// Size of the "active" portion of the table, which includes allocated rows
    /// and any row in the free list. All other rows in the
    /// `active_size..capacity` range are implicitly unallocated.
    active_count: u32,
    /// Free list of rows available in the GPU buffer for a new allocation. This
    /// only contains indices in the `0..active_size` range; all row indices in
    /// `active_size..capacity` are assumed to be unallocated.
    free_indices: Vec<u32>,
    /// Pending values accumulated on CPU and not yet written to GPU, and their
    /// rows.
    pending_values: Vec<(u32, T)>,
    /// Extra pending values accumulated on CPU like `pending_values`, but for
    /// which there's not enough space in the current GPU buffer. Those values
    /// are sorted in index order, occupying the range `buffer.size..`.
    extra_pending_values: Vec<T>,
}

impl<T: Pod + ShaderSize> Default for BufferTable<T> {
    fn default() -> Self {
        let item_size = std::mem::size_of::<T>();
        let aligned_size = <T as ShaderSize>::SHADER_SIZE.get() as usize;
        assert!(aligned_size >= item_size);
        Self {
            buffer: None,
            buffer_usage: BufferUsages::all(),
            label: None,
            item_size,
            aligned_size,
            capacity: 0,
            active_count: 0,
            free_indices: Vec::new(),
            pending_values: Vec::new(),
            extra_pending_values: Vec::new(),
        }
    }
}

impl<T: Pod + ShaderSize> BufferTable<T> {
    /// Create a new collection.
    ///
    /// `item_align` is an optional additional alignment for items in the
    /// collection. If greater than the natural alignment dictated by WGSL
    /// rules, this extra alignment is enforced. Otherwise it's ignored (so you
    /// can pass `None` to ignore). This is useful if for example you want to
    /// bind individual rows or any subset of the table, to ensure each row is
    /// aligned to the device constraints.
    ///
    /// # Panics
    ///
    /// Panics if `buffer_usage` contains [`BufferUsages::UNIFORM`] and the
    /// layout of the element type `T` does not meet the requirements of the
    /// uniform address space, as tested by
    /// [`ShaderType::assert_uniform_compat()`].
    ///
    /// [`BufferUsages::UNIFORM`]: bevy::render::render_resource::BufferUsages::UNIFORM
    pub fn new(
        buffer_usage: BufferUsages,
        item_align: Option<NonZeroU64>,
        label: Option<String>,
    ) -> Self {
        // GPU-aligned item size, compatible with WGSL rules
        let item_size = <T as ShaderSize>::SHADER_SIZE.get() as usize;
        // Extra manual alignment for device constraints
        let aligned_size = if let Some(item_align) = item_align {
            let item_align = item_align.get() as usize;
            let aligned_size = next_multiple_of(item_size, item_align);
            assert!(aligned_size >= item_size);
            assert!(aligned_size % item_align == 0);
            aligned_size
        } else {
            item_size
        };
        trace!(
            "BufferTable[\"{}\"]: item_size={} aligned_size={}",
            label.as_ref().unwrap_or(&String::new()),
            item_size,
            aligned_size
        );
        if buffer_usage.contains(BufferUsages::UNIFORM) {
            <T as ShaderType>::assert_uniform_compat();
        }
        Self {
            // Need COPY_SRC and COPY_DST to copy from old to new buffer on resize
            buffer_usage: buffer_usage | BufferUsages::COPY_SRC | BufferUsages::COPY_DST,
            aligned_size,
            label,
            ..Default::default()
        }
    }

    /// Get a safe buffer label for debug display.
    ///
    /// Falls back to an empty string if no label was specified.
    pub fn safe_label<'a>(&'a self) -> Cow<'a, str> {
        self.label
            .as_ref()
            .map(|s| Cow::Borrowed(&s[..]))
            .unwrap_or(Cow::Borrowed(""))
    }

    /// Get a safe buffer name for debug display.
    ///
    /// Same as [`safe_label()`] but includes the buffer ID as well.
    ///
    /// [`safe_label()`]: self::BufferTable::safe_label
    pub fn safe_name(&self) -> String {
        let id = self
            .buffer
            .as_ref()
            .map(|ab| {
                let id: NonZeroU32 = ab.buffer.id().into();
                id.get()
            })
            .unwrap_or(0);
        format!("#{}:{}", id, self.safe_label())
    }

    /// Reference to the GPU buffer, if already allocated.
    ///
    /// This reference corresponds to the currently allocated GPU buffer, which
    /// may not contain all data since the last [`insert()`] call, and could
    /// become invalid if a new larger buffer needs to be allocated to store the
    /// pending values inserted with [`insert()`].
    ///
    /// [`insert()]`: BufferTable::insert
    #[inline]
    pub fn buffer(&self) -> Option<&Buffer> {
        self.buffer.as_ref().map(|ab| &ab.buffer)
    }

    /// Maximum number of rows the table can hold without reallocation.
    ///
    /// This is the maximum number of rows that can be added to the table
    /// without forcing a new GPU buffer to be allocated and a copy from the old
    /// to the new buffer.
    ///
    /// Note that this doesn't imply that no GPU buffer allocation will ever
    /// occur; if a GPU buffer was never allocated, and there are pending
    /// CPU rows to insert, then a new buffer will be allocated on next
    /// update with this capacity.
    #[inline]
    #[allow(dead_code)]
    pub fn capacity(&self) -> u32 {
        self.capacity
    }

    /// Current number of rows in use in the table.
    #[inline]
    #[allow(dead_code)]
    pub fn len(&self) -> u32 {
        self.active_count - self.free_indices.len() as u32
    }

    /// Size of a single row in the table, in bytes, aligned to GPU constraints.
    #[inline]
    #[allow(dead_code)]
    pub fn aligned_size(&self) -> usize {
        self.aligned_size
    }

    /// Is the table empty?
    #[inline]
    #[allow(dead_code)]
    pub fn is_empty(&self) -> bool {
        self.active_count == 0
    }

    /// Clear all rows of the table without deallocating any existing GPU
    /// buffer.
    ///
    /// This operation only updates the CPU cache of the table, without touching
    /// any GPU buffer. On next GPU buffer update, the GPU buffer will be
    /// deallocated.
    #[allow(dead_code)]
    pub fn clear(&mut self) {
        self.pending_values.clear();
        self.extra_pending_values.clear();
        self.free_indices.clear();
        self.active_count = 0;
    }

    /// Clear any stale buffer used for resize in the previous frame during
    /// rendering while the data structure was immutable.
    ///
    /// This must be called before any new [`insert()`].
    ///
    /// [`insert()`]: crate::BufferTable::insert
    pub fn clear_previous_frame_resizes(&mut self) {
        if let Some(ab) = self.buffer.as_mut() {
            ab.old_buffer = None;
            ab.old_count = 0;
        }
    }

    fn to_byte_size(&self, count: u32) -> usize {
        count as usize * self.aligned_size
    }

    /// Insert a new row into the table.
    ///
    /// For performance reasons, this buffers the row content on the CPU until
    /// the next GPU update, to minimize the number of CPU to GPU transfers.
    pub fn insert(&mut self, value: T) -> BufferTableId {
        trace!(
            "Inserting into table buffer '{}' with {} free indices, capacity: {}, active_size: {}",
            self.safe_name(),
            self.free_indices.len(),
            self.capacity,
            self.active_count
        );
        let index = if self.free_indices.is_empty() {
            let index = self.active_count;
            if index == self.capacity {
                self.capacity += 1;
            }
            debug_assert!(index < self.capacity);
            self.active_count += 1;
            index
        } else {
            // Note: this is inefficient O(n) but we need to apply the same logic as the
            // EffectCache because we rely on indices being in sync.
            self.free_indices.remove(0)
        };
        let allocated_count = self
            .buffer
            .as_ref()
            .map(|ab| ab.allocated_count())
            .unwrap_or(0);
        trace!(
            "Found free index {}, capacity: {}, active_count: {}, allocated_count: {}",
            index,
            self.capacity,
            self.active_count,
            allocated_count
        );
        if index < allocated_count {
            self.pending_values.alloc().init((index, value));
        } else {
            let extra_index = index - allocated_count;
            if extra_index < self.extra_pending_values.len() as u32 {
                self.extra_pending_values[extra_index as usize] = value;
            } else {
                self.extra_pending_values.alloc().init(value);
            }
        }
        BufferTableId(index)
    }

    /// Remove a row from the table.
    #[allow(dead_code)]
    pub fn remove(&mut self, id: BufferTableId) {
        let index = id.0;
        assert!(index < self.active_count);

        // If this is the last item in the active zone, just shrink the active zone
        // (implicit free list).
        if index == self.active_count - 1 {
            self.active_count -= 1;
            self.capacity -= 1;
        } else {
            // This is very inefficient but we need to apply the same logic as the
            // EffectCache because we rely on indices being in sync.
            let pos = self
                .free_indices
                .binary_search(&index) // will fail
                .unwrap_or_else(|e| e); // will get position of insertion
            self.free_indices.insert(pos, index);
        }
    }

    /// Allocate any GPU buffer if needed, based on the most recent capacity
    /// requested.
    ///
    /// This should be called only once per frame after all allocation requests
    /// have been made via [`insert()`] but before the GPU buffer is actually
    /// updated. This is an optimization to enable allocating the GPU buffer
    /// earlier than it's actually needed. Calling this multiple times will work
    /// but will be inefficient and allocate GPU buffers for nothing. Not
    /// calling it is safe, as the next update will call it just-in-time anyway.
    ///
    /// # Returns
    ///
    /// Returns `true` if a new buffer was (re-)allocated, to indicate any bind
    /// group needs to be re-created.
    ///
    /// [`insert()]`: crate::render::BufferTable::insert
    pub fn allocate_gpu(&mut self, device: &RenderDevice, queue: &RenderQueue) -> bool {
        // The allocated capacity is the capacity of the currently allocated GPU buffer,
        // which can be different from the expected capacity (self.capacity) for next
        // update.
        let allocated_count = self.buffer.as_ref().map(|ab| ab.count).unwrap_or(0);
        let reallocated = if self.capacity > allocated_count {
            let size = self.to_byte_size(self.capacity);
            trace!(
<<<<<<< HEAD
                "reserve('{}'): increase capacity from {} to {} elements, new size {} bytes",
                self.safe_name(),
                allocated_size / self.aligned_size,
=======
                "reserve: increase capacity from {} to {} elements, old size {} bytes, new size {} bytes",
                allocated_count,
>>>>>>> c8b616d5
                self.capacity,
                self.to_byte_size(allocated_count),
                size
            );

            // Create the new buffer, swapping with the old one if any
            let has_init_data = !self.extra_pending_values.is_empty();
            let new_buffer = device.create_buffer(&BufferDescriptor {
                label: self.label.as_ref().map(|s| &s[..]),
                size: size as BufferAddress,
                usage: self.buffer_usage,
                mapped_at_creation: has_init_data,
            });

            // Use any pending data to initialize the buffer. We only use CPU-available
            // data, which was inserted after the buffer was (re-)allocated and
            // has not been uploaded to GPU yet.
            if has_init_data {
                // Leave some space to copy the old buffer if any
                let base_size = self.to_byte_size(allocated_count) as u64;
                let extra_size = self.to_byte_size(self.extra_pending_values.len() as u32) as u64;

                // Scope get_mapped_range_mut() to force a drop before unmap()
                {
                    let dst_slice = &mut new_buffer
                        .slice(base_size..base_size + extra_size)
                        .get_mapped_range_mut();

                    for (index, content) in self.extra_pending_values.drain(..).enumerate() {
                        let byte_size = self.aligned_size; // single row
                        let byte_offset = byte_size * index;

                        // Copy Rust value into a GPU-ready format, including GPU padding.
                        let src: &[u8] = cast_slice(std::slice::from_ref(&content));
                        let dst_range = byte_offset..byte_offset + self.item_size;
                        trace!(
                            "+ copy: index={} src={:?} dst={:?} byte_offset={} byte_size={}",
                            index,
                            src.as_ptr(),
                            dst_range,
                            byte_offset,
                            byte_size
                        );
                        let dst = &mut dst_slice[dst_range];
                        dst.copy_from_slice(src);
                    }
                }

                new_buffer.unmap();
            }

            if let Some(ab) = self.buffer.as_mut() {
                // If there's any data currently in the GPU buffer, we need to copy it on next
                // update to preserve it, but only if there's no pending copy already.
                if self.active_count > 0 && ab.old_buffer.is_none() {
                    ab.old_buffer = Some(ab.buffer.clone()); // TODO: swap
                    ab.old_count = ab.count;
                }
                ab.buffer = new_buffer;
                ab.count = self.capacity;
            } else {
                self.buffer = Some(AllocatedBuffer {
                    buffer: new_buffer,
                    count: self.capacity,
                    old_buffer: None,
                    old_count: 0,
                });
            }

            true
        } else {
            false
        };

        // Immediately schedule a copy of old rows.
        // - For old rows, copy into the old buffer because the old-to-new buffer copy
        //   will be executed during a command queue while any CPU to GPU upload is
        //   prepended before the next command queue. To ensure things do get out of
        //   order with the CPU upload overwriting the GPU-to-GPU copy, make sure those
        //   two are disjoint.
        if let Some(ab) = self.buffer.as_ref() {
            let buffer = ab.old_buffer.as_ref().unwrap_or(&ab.buffer);
            for (index, content) in self.pending_values.drain(..) {
                let byte_size = self.aligned_size;
                let byte_offset = byte_size * index as usize;

                // Copy Rust value into a GPU-ready format, including GPU padding.
                // TODO - Do that in insert()!
                let mut aligned_buffer: Vec<u8> = vec![0; self.aligned_size];
                let src: &[u8] = cast_slice(std::slice::from_ref(&content));
                let dst_range = ..self.item_size;
                trace!(
                    "+ copy: index={} src={:?} dst={:?} byte_offset={} byte_size={}",
                    index,
                    src.as_ptr(),
                    dst_range,
                    byte_offset,
                    byte_size
                );
                let dst = &mut aligned_buffer[dst_range];
                dst.copy_from_slice(src);

                // Upload to GPU
                // TODO - Merge contiguous blocks into a single write_buffer()
                let bytes: &[u8] = cast_slice(&aligned_buffer);
                queue.write_buffer(buffer, byte_offset as u64, bytes);
            }
<<<<<<< HEAD

            // If there's any extra values, this means the buffer was (re)allocated, so we
            // can schedule copies of those rows into the new buffer which has enough
            // capacity for them.
            if !self.extra_pending_values.is_empty() {
                let base_size = ab.old_size;
                debug_assert!(base_size % self.aligned_size == 0);
                let base_count = base_size / self.aligned_size;
                let buffer = &ab.buffer;
                let safe_name = self.safe_name();
                for (rel_index, content) in self.extra_pending_values.drain(..).enumerate() {
                    let index = base_count + rel_index;
                    let byte_size = self.aligned_size; // single row
                    let byte_offset = byte_size * index;

                    // Copy Rust value into a GPU-ready format, including GPU padding.
                    // TODO - Do that in insert()!
                    let mut aligned_buffer: Vec<u8> = vec![0; self.aligned_size];
                    let src: &[u8] = cast_slice(std::slice::from_ref(&content));
                    let dst_range = ..self.item_size;
                    trace!(
                        "+ copy: index={} src={:?} dst={:?} byte_offset={} byte_size={} [{}]",
                        index,
                        src.as_ptr(),
                        dst_range,
                        byte_offset,
                        byte_size,
                        safe_name,
                    );
                    let dst = &mut aligned_buffer[dst_range];
                    dst.copy_from_slice(src);

                    // Upload to GPU
                    // TODO - Merge contiguous blocks into a single write_buffer()
                    // ESPECIALLY SINCE THIS IS TRIVIAL FOR THIS CASE!!!
                    let bytes: &[u8] = cast_slice(&aligned_buffer);
                    queue.write_buffer(buffer, byte_offset as u64, bytes);
                }
            }
=======
>>>>>>> c8b616d5
        } else {
            debug_assert!(self.pending_values.is_empty());
            debug_assert!(self.extra_pending_values.is_empty());
        }

        reallocated
    }

    /// Write CPU data to the GPU buffer, (re)allocating it as needed.
    pub fn write_buffer(&self, encoder: &mut CommandEncoder) {
        // Check if there's any work to do: either some pending values to upload or some
        // existing buffer to copy into a newly-allocated one.
        if self.pending_values.is_empty()
            && self
                .buffer
                .as_ref()
                .map(|ab| ab.old_buffer.is_none())
                .unwrap_or(true)
        {
            trace!("write_buffer({}): nothing to do", self.safe_name());
            return;
        }

        trace!(
            "write_buffer({}): pending_values.len={} item_size={} aligned_size={} buffer={:?}",
            self.safe_name(),
            self.pending_values.len(),
            self.item_size,
            self.aligned_size,
            self.buffer,
        );

        // If there's no more GPU buffer, there's nothing to do
        let Some(ab) = self.buffer.as_ref() else {
            return;
        };

        // Copy any old buffer into the new one, and clear the old buffer. Note that we
        // only clear the ref-counted reference to the buffer, not the actual buffer,
        // which stays alive until the copy is done (but we don't need to care about
        // keeping it alive, wgpu does that for us).
        if let Some(old_buffer) = ab.old_buffer.as_ref() {
            let old_size = self.to_byte_size(ab.old_count) as u64;
            trace!("Copy old buffer id {:?} of size {} bytes into newly-allocated buffer {:?} of size {} bytes.", old_buffer.id(), old_size, ab.buffer.id(), self.to_byte_size(ab.count));
            encoder.copy_buffer_to_buffer(old_buffer, 0, &ab.buffer, 0, old_size);
        }
    }
}

#[cfg(test)]
mod tests {
    use bevy::math::Vec3;
    use bytemuck::{Pod, Zeroable};

    use super::*;

    #[repr(C)]
    #[derive(Debug, Default, Clone, Copy, Pod, Zeroable, ShaderType)]
    pub(crate) struct GpuDummy {
        pub v: Vec3,
    }

    #[repr(C)]
    #[derive(Debug, Default, Clone, Copy, Pod, Zeroable, ShaderType)]
    pub(crate) struct GpuDummyComposed {
        pub simple: GpuDummy,
        pub tag: u32,
        // GPU padding to 16 bytes due to GpuDummy forcing align to 16 bytes
    }

    #[repr(C)]
    #[derive(Debug, Clone, Copy, Pod, Zeroable, ShaderType)]
    pub(crate) struct GpuDummyLarge {
        pub simple: GpuDummy,
        pub tag: u32,
        pub large: [f32; 128],
    }

    #[test]
    fn table_sizes() {
        // Rust
        assert_eq!(std::mem::size_of::<GpuDummy>(), 12);
        assert_eq!(std::mem::align_of::<GpuDummy>(), 4);
        assert_eq!(std::mem::size_of::<GpuDummyComposed>(), 16); // tight packing
        assert_eq!(std::mem::align_of::<GpuDummyComposed>(), 4);
        assert_eq!(std::mem::size_of::<GpuDummyLarge>(), 132 * 4); // tight packing
        assert_eq!(std::mem::align_of::<GpuDummyLarge>(), 4);

        // GPU
        assert_eq!(<GpuDummy as ShaderType>::min_size().get(), 16); // Vec3 gets padded to 16 bytes
        assert_eq!(<GpuDummy as ShaderSize>::SHADER_SIZE.get(), 16);
        assert_eq!(<GpuDummyComposed as ShaderType>::min_size().get(), 32); // align is 16 bytes, forces padding
        assert_eq!(<GpuDummyComposed as ShaderSize>::SHADER_SIZE.get(), 32);
        assert_eq!(<GpuDummyLarge as ShaderType>::min_size().get(), 544); // align is 16 bytes, forces padding
        assert_eq!(<GpuDummyLarge as ShaderSize>::SHADER_SIZE.get(), 544);

        for (item_align, expected_aligned_size) in [
            (0, 16),
            (4, 16),
            (8, 16),
            (16, 16),
            (32, 32),
            (256, 256),
            (512, 512),
        ] {
            let mut table = BufferTable::<GpuDummy>::new(
                BufferUsages::STORAGE,
                NonZeroU64::new(item_align),
                None,
            );
            assert_eq!(table.aligned_size(), expected_aligned_size);
            assert!(table.is_empty());
            table.insert(GpuDummy::default());
            assert!(!table.is_empty());
            assert_eq!(table.len(), 1);
        }

        for (item_align, expected_aligned_size) in [
            (0, 32),
            (4, 32),
            (8, 32),
            (16, 32),
            (32, 32),
            (256, 256),
            (512, 512),
        ] {
            let mut table = BufferTable::<GpuDummyComposed>::new(
                BufferUsages::STORAGE,
                NonZeroU64::new(item_align),
                None,
            );
            assert_eq!(table.aligned_size(), expected_aligned_size);
            assert!(table.is_empty());
            table.insert(GpuDummyComposed::default());
            assert!(!table.is_empty());
            assert_eq!(table.len(), 1);
        }

        for (item_align, expected_aligned_size) in [
            (0, 544),
            (4, 544),
            (8, 544),
            (16, 544),
            (32, 544),
            (256, 768),
            (512, 1024),
        ] {
            let mut table = BufferTable::<GpuDummyLarge>::new(
                BufferUsages::STORAGE,
                NonZeroU64::new(item_align),
                None,
            );
            assert_eq!(table.aligned_size(), expected_aligned_size);
            assert!(table.is_empty());
            table.insert(GpuDummyLarge {
                simple: Default::default(),
                tag: 0,
                large: [0.; 128],
            });
            assert!(!table.is_empty());
            assert_eq!(table.len(), 1);
        }
    }
}

#[cfg(all(test, feature = "gpu_tests"))]
mod gpu_tests {
    use std::fmt::Write;

    use bevy::render::render_resource::BufferSlice;
    use tests::*;
    use wgpu::{BufferView, CommandBuffer};

    use super::*;
    use crate::test_utils::MockRenderer;

    /// Read data from GPU back into CPU memory.
    ///
    /// This call blocks until the data is available on CPU. Used for testing
    /// only.
    fn read_back_gpu<'a>(device: &RenderDevice, slice: BufferSlice<'a>) -> BufferView<'a> {
        let (tx, rx) = futures::channel::oneshot::channel();
        slice.map_async(wgpu::MapMode::Read, move |result| {
            tx.send(result).unwrap();
        });
        device.poll(wgpu::Maintain::Wait);
        let result = futures::executor::block_on(rx);
        assert!(result.is_ok());
        slice.get_mapped_range()
    }

    /// Submit a command buffer to GPU and wait for completion.
    ///
    /// This call blocks until the GPU executed the command buffer. Used for
    /// testing only.
    fn submit_gpu_and_wait(
        device: &RenderDevice,
        queue: &RenderQueue,
        command_buffer: CommandBuffer,
    ) {
        // Queue command
        queue.submit([command_buffer]);

        // Register callback to observe completion
        let (tx, rx) = futures::channel::oneshot::channel();
        queue.on_submitted_work_done(move || {
            tx.send(()).unwrap();
        });

        // Poll device, checking for completion and raising callback
        device.poll(wgpu::Maintain::Wait);

        // Wait for callback to be raised. This was need in previous versions, however
        // it's a bit unclear if it's still needed or if device.poll() is enough to
        // guarantee that the command was executed.
        let _ = futures::executor::block_on(rx);
    }

    /// Convert a byte slice to a string of hexadecimal values separated by a
    /// blank space.
    fn to_hex_string(slice: &[u8]) -> String {
        let len = slice.len();
        let num_chars = len * 3 - 1;
        let mut s = String::with_capacity(num_chars);
        for b in &slice[..len - 1] {
            write!(&mut s, "{:02x} ", *b).unwrap();
        }
        write!(&mut s, "{:02x}", slice[len - 1]).unwrap();
        debug_assert_eq!(s.len(), num_chars);
        s
    }

    fn write_buffers_and_wait<T: Pod + ShaderSize>(
        table: &BufferTable<T>,
        device: &RenderDevice,
        queue: &RenderQueue,
    ) {
        let mut encoder = device.create_command_encoder(&wgpu::CommandEncoderDescriptor {
            label: Some("test"),
        });
        table.write_buffer(&mut encoder);
        let command_buffer = encoder.finish();
        submit_gpu_and_wait(device, queue, command_buffer);
        println!("Buffer written to GPU");
    }

    #[test]
    fn table_write() {
        let renderer = MockRenderer::new();
        let device = renderer.device();
        let queue = renderer.queue();

        let item_align = device.limits().min_storage_buffer_offset_alignment as u64;
        println!("min_storage_buffer_offset_alignment = {item_align}");
        let mut table = BufferTable::<GpuDummyComposed>::new(
            BufferUsages::STORAGE | BufferUsages::MAP_READ,
            NonZeroU64::new(item_align),
            None,
        );
        let final_align = item_align.max(<GpuDummyComposed as ShaderSize>::SHADER_SIZE.get());
        assert_eq!(table.aligned_size(), final_align as usize);

        // Initial state
        assert!(table.is_empty());
        assert_eq!(table.len(), 0);
        assert_eq!(table.capacity(), 0);
        assert!(table.buffer.is_none());

        // This has no effect while the table is empty
        table.clear_previous_frame_resizes();
        table.allocate_gpu(&device, &queue);
        write_buffers_and_wait(&table, &device, &queue);
        assert!(table.is_empty());
        assert_eq!(table.len(), 0);
        assert_eq!(table.capacity(), 0);
        assert!(table.buffer.is_none());

        // New frame
        table.clear_previous_frame_resizes();

        // Insert some entries
        let len = 3;
        for i in 0..len {
            let row = table.insert(GpuDummyComposed {
                tag: i + 1,
                ..Default::default()
            });
            assert_eq!(row.0, i);
        }
        assert!(!table.is_empty());
        assert_eq!(table.len(), len);
        assert!(table.capacity() >= len); // contract: could over-allocate...
        assert!(table.buffer.is_none()); // not yet allocated on GPU

        // Allocate GPU buffer for current requested state
        table.allocate_gpu(&device, &queue);
        assert!(!table.is_empty());
        assert_eq!(table.len(), len);
        assert!(table.capacity() >= len);
        let ab = table
            .buffer
            .as_ref()
            .expect("GPU buffer should be allocated after allocate_gpu()");
        assert!(ab.old_buffer.is_none()); // no previous copy
        assert_eq!(ab.count, len);
        println!(
            "Allocated buffer #{:?} of {} rows",
            ab.buffer.id(),
            ab.count
        );
        let ab_buffer = ab.buffer.clone();

        // Another allocate_gpu() is a no-op
        table.allocate_gpu(&device, &queue);
        assert!(!table.is_empty());
        assert_eq!(table.len(), len);
        assert!(table.capacity() >= len);
        let ab = table
            .buffer
            .as_ref()
            .expect("GPU buffer should be allocated after allocate_gpu()");
        assert!(ab.old_buffer.is_none()); // no previous copy
        assert_eq!(ab.count, len);
        assert_eq!(ab_buffer.id(), ab.buffer.id()); // same buffer

        // Write buffer (CPU -> GPU)
        write_buffers_and_wait(&table, &device, &queue);

        {
            // Read back (GPU -> CPU)
            let buffer = table.buffer().expect("Buffer was not allocated").clone(); // clone() for lifetime
            {
                let slice = buffer.slice(..);
                let view = read_back_gpu(&device, slice);
                println!(
                    "GPU data read back to CPU for validation: {} bytes",
                    view.len()
                );

                // Validate content
                assert_eq!(view.len(), final_align as usize * table.capacity() as usize);
                for i in 0..len as usize {
                    let offset = i * final_align as usize;
                    let item_size = std::mem::size_of::<GpuDummyComposed>();
                    let src = &view[offset..offset + 16];
                    println!("{}", to_hex_string(src));
                    let dummy_composed: &[GpuDummyComposed] =
                        cast_slice(&view[offset..offset + item_size]);
                    assert_eq!(dummy_composed[0].tag, (i + 1) as u32);
                }
            }
            buffer.unmap();
        }

        // New frame
        table.clear_previous_frame_resizes();

        // Insert more entries
        let old_capacity = table.capacity();
        let mut len = len;
        while table.capacity() == old_capacity {
            let row = table.insert(GpuDummyComposed {
                tag: len + 1,
                ..Default::default()
            });
            assert_eq!(row.0, len);
            len += 1;
        }
        println!(
            "Added {} rows to grow capacity from {} to {}.",
            len - 3,
            old_capacity,
            table.capacity()
        );

        // This re-allocates a new GPU buffer because the capacity changed
        table.allocate_gpu(&device, &queue);
        assert!(!table.is_empty());
        assert_eq!(table.len(), len);
        assert!(table.capacity() >= len);
        let ab = table
            .buffer
            .as_ref()
            .expect("GPU buffer should be allocated after allocate_gpu()");
        assert_eq!(ab.count, len);
        assert!(ab.old_buffer.is_some()); // old buffer to copy
        assert_ne!(ab.old_buffer.as_ref().unwrap().id(), ab.buffer.id());
        println!(
            "Allocated new buffer #{:?} of {} rows",
            ab.buffer.id(),
            ab.count
        );

        // Write buffer (CPU -> GPU)
        write_buffers_and_wait(&table, &device, &queue);

        {
            // Read back (GPU -> CPU)
            let buffer = table.buffer().expect("Buffer was not allocated").clone(); // clone() for lifetime
            {
                let slice = buffer.slice(..);
                let view = read_back_gpu(&device, slice);
                println!(
                    "GPU data read back to CPU for validation: {} bytes",
                    view.len()
                );

                // Validate content
                assert_eq!(view.len(), final_align as usize * table.capacity() as usize);
                for i in 0..len as usize {
                    let offset = i * final_align as usize;
                    let item_size = std::mem::size_of::<GpuDummyComposed>();
                    let src = &view[offset..offset + 16];
                    println!("{}", to_hex_string(src));
                    let dummy_composed: &[GpuDummyComposed] =
                        cast_slice(&view[offset..offset + item_size]);
                    assert_eq!(dummy_composed[0].tag, (i + 1) as u32);
                }
            }
            buffer.unmap();
        }

        // New frame
        table.clear_previous_frame_resizes();

        // Delete the last allocated row
        let old_capacity = table.capacity();
        let len = len - 1;
        table.remove(BufferTableId(len));
        println!(
            "Removed last row to shrink capacity from {} to {}.",
            old_capacity,
            table.capacity()
        );

        // This doesn't do anything since we removed a row only
        table.allocate_gpu(&device, &queue);
        assert!(!table.is_empty());
        assert_eq!(table.len(), len);
        assert!(table.capacity() >= len);
        let ab = table
            .buffer
            .as_ref()
            .expect("GPU buffer should be allocated after allocate_gpu()");
        assert_eq!(ab.count, len + 1); // GPU buffer kept its size
        assert!(ab.old_buffer.is_none());

        // Write buffer (CPU -> GPU)
        write_buffers_and_wait(&table, &device, &queue);

        {
            // Read back (GPU -> CPU)
            let buffer = table.buffer().expect("Buffer was not allocated").clone(); // clone() for lifetime
            {
                let slice = buffer.slice(..);
                let view = read_back_gpu(&device, slice);
                println!(
                    "GPU data read back to CPU for validation: {} bytes",
                    view.len()
                );

                // Validate content
                assert!(view.len() >= final_align as usize * table.capacity() as usize); // note the >=, the buffer is over-allocated
                for i in 0..len as usize {
                    let offset = i * final_align as usize;
                    let item_size = std::mem::size_of::<GpuDummyComposed>();
                    let src = &view[offset..offset + 16];
                    println!("{}", to_hex_string(src));
                    let dummy_composed: &[GpuDummyComposed] =
                        cast_slice(&view[offset..offset + item_size]);
                    assert_eq!(dummy_composed[0].tag, (i + 1) as u32);
                }
            }
            buffer.unmap();
        }

        // New frame
        table.clear_previous_frame_resizes();

        // Delete the first allocated row
        let old_capacity = table.capacity();
        let mut len = len - 1;
        table.remove(BufferTableId(0));
        assert_eq!(old_capacity, table.capacity());
        println!(
            "Removed first row to shrink capacity from {} to {} (no change).",
            old_capacity,
            table.capacity()
        );

        // This doesn't do anything since we only removed a row
        table.allocate_gpu(&device, &queue);
        assert!(!table.is_empty());
        assert_eq!(table.len(), len);
        assert!(table.capacity() >= len);
        let ab = table
            .buffer
            .as_ref()
            .expect("GPU buffer should be allocated after allocate_gpu()");
        assert_eq!(ab.count, len + 2); // GPU buffer kept its size
        assert!(ab.old_buffer.is_none());

        // Write buffer (CPU -> GPU)
        write_buffers_and_wait(&table, &device, &queue);

        {
            // Read back (GPU -> CPU)
            let buffer = table.buffer().expect("Buffer was not allocated").clone(); // clone() for lifetime
            {
                let slice = buffer.slice(..);
                let view = read_back_gpu(&device, slice);
                println!(
                    "GPU data read back to CPU for validation: {} bytes",
                    view.len()
                );

                // Validate content
                assert!(view.len() >= final_align as usize * table.capacity() as usize); // note the >=, the buffer is over-allocated
                for i in 0..len as usize {
                    let offset = i * final_align as usize;
                    let item_size = std::mem::size_of::<GpuDummyComposed>();
                    let src = &view[offset..offset + 16];
                    println!("{}", to_hex_string(src));
                    if i > 0 {
                        let dummy_composed: &[GpuDummyComposed] =
                            cast_slice(&view[offset..offset + item_size]);
                        assert_eq!(dummy_composed[0].tag, (i + 1) as u32);
                    }
                }
            }
            buffer.unmap();
        }

        // New frame
        table.clear_previous_frame_resizes();

        // Insert a row; this should get into row #0 in the buffer
        let row = table.insert(GpuDummyComposed {
            tag: 1,
            ..Default::default()
        });
        assert_eq!(row.0, 0);
        len += 1;
        println!(
            "Added 1 row to grow capacity from {} to {}.",
            old_capacity,
            table.capacity()
        );

        // This doesn't reallocate the GPU buffer since we used a free list entry
        table.allocate_gpu(&device, &queue);
        assert!(!table.is_empty());
        assert_eq!(table.len(), len);
        assert!(table.capacity() >= len);
        let ab = table
            .buffer
            .as_ref()
            .expect("GPU buffer should be allocated after allocate_gpu()");
        assert_eq!(ab.count, 4); // 4 == last time we grew
        assert!(ab.old_buffer.is_none());

        // Write buffer (CPU -> GPU)
        write_buffers_and_wait(&table, &device, &queue);

        {
            // Read back (GPU -> CPU)
            let buffer = table.buffer().expect("Buffer was not allocated").clone(); // clone() for lifetime
            {
                let slice = buffer.slice(..);
                let view = read_back_gpu(&device, slice);
                println!(
                    "GPU data read back to CPU for validation: {} bytes",
                    view.len()
                );

                // Validate content
                assert!(view.len() >= final_align as usize * table.capacity() as usize);
                for i in 0..len as usize {
                    let offset = i * final_align as usize;
                    let item_size = std::mem::size_of::<GpuDummyComposed>();
                    let src = &view[offset..offset + 16];
                    println!("{}", to_hex_string(src));
                    let dummy_composed: &[GpuDummyComposed] =
                        cast_slice(&view[offset..offset + item_size]);
                    assert_eq!(dummy_composed[0].tag, (i + 1) as u32);
                }
            }
            buffer.unmap();
        }

        // New frame
        table.clear_previous_frame_resizes();

        // Insert a row; this should get into row #3 at the end of the allocated buffer
        let row = table.insert(GpuDummyComposed {
            tag: 4,
            ..Default::default()
        });
        assert_eq!(row.0, 3);
        len += 1;
        println!(
            "Added 1 row to grow capacity from {} to {}.",
            old_capacity,
            table.capacity()
        );

        // This doesn't reallocate the GPU buffer since we used an implicit free entry
        table.allocate_gpu(&device, &queue);
        assert!(!table.is_empty());
        assert_eq!(table.len(), len);
        assert!(table.capacity() >= len);
        let ab = table
            .buffer
            .as_ref()
            .expect("GPU buffer should be allocated after allocate_gpu()");
        assert_eq!(ab.count, 4); // 4 == last time we grew
        assert!(ab.old_buffer.is_none());

        // Write buffer (CPU -> GPU)
        write_buffers_and_wait(&table, &device, &queue);

        {
            // Read back (GPU -> CPU)
            let buffer = table.buffer().expect("Buffer was not allocated").clone(); // clone() for lifetime
            {
                let slice = buffer.slice(..);
                let view = read_back_gpu(&device, slice);
                println!(
                    "GPU data read back to CPU for validation: {} bytes",
                    view.len()
                );

                // Validate content
                assert!(view.len() >= final_align as usize * table.capacity() as usize);
                for i in 0..len as usize {
                    let offset = i * final_align as usize;
                    let item_size = std::mem::size_of::<GpuDummyComposed>();
                    let src = &view[offset..offset + 16];
                    println!("{}", to_hex_string(src));
                    let dummy_composed: &[GpuDummyComposed] =
                        cast_slice(&view[offset..offset + item_size]);
                    assert_eq!(dummy_composed[0].tag, (i + 1) as u32);
                }
            }
            buffer.unmap();
        }
    }
}<|MERGE_RESOLUTION|>--- conflicted
+++ resolved
@@ -401,14 +401,9 @@
         let reallocated = if self.capacity > allocated_count {
             let size = self.to_byte_size(self.capacity);
             trace!(
-<<<<<<< HEAD
-                "reserve('{}'): increase capacity from {} to {} elements, new size {} bytes",
+                "reserve('{}'): increase capacity from {} to {} elements, old size {} bytes, new size {} bytes",
                 self.safe_name(),
-                allocated_size / self.aligned_size,
-=======
-                "reserve: increase capacity from {} to {} elements, old size {} bytes, new size {} bytes",
                 allocated_count,
->>>>>>> c8b616d5
                 self.capacity,
                 self.to_byte_size(allocated_count),
                 size
@@ -516,48 +511,6 @@
                 let bytes: &[u8] = cast_slice(&aligned_buffer);
                 queue.write_buffer(buffer, byte_offset as u64, bytes);
             }
-<<<<<<< HEAD
-
-            // If there's any extra values, this means the buffer was (re)allocated, so we
-            // can schedule copies of those rows into the new buffer which has enough
-            // capacity for them.
-            if !self.extra_pending_values.is_empty() {
-                let base_size = ab.old_size;
-                debug_assert!(base_size % self.aligned_size == 0);
-                let base_count = base_size / self.aligned_size;
-                let buffer = &ab.buffer;
-                let safe_name = self.safe_name();
-                for (rel_index, content) in self.extra_pending_values.drain(..).enumerate() {
-                    let index = base_count + rel_index;
-                    let byte_size = self.aligned_size; // single row
-                    let byte_offset = byte_size * index;
-
-                    // Copy Rust value into a GPU-ready format, including GPU padding.
-                    // TODO - Do that in insert()!
-                    let mut aligned_buffer: Vec<u8> = vec![0; self.aligned_size];
-                    let src: &[u8] = cast_slice(std::slice::from_ref(&content));
-                    let dst_range = ..self.item_size;
-                    trace!(
-                        "+ copy: index={} src={:?} dst={:?} byte_offset={} byte_size={} [{}]",
-                        index,
-                        src.as_ptr(),
-                        dst_range,
-                        byte_offset,
-                        byte_size,
-                        safe_name,
-                    );
-                    let dst = &mut aligned_buffer[dst_range];
-                    dst.copy_from_slice(src);
-
-                    // Upload to GPU
-                    // TODO - Merge contiguous blocks into a single write_buffer()
-                    // ESPECIALLY SINCE THIS IS TRIVIAL FOR THIS CASE!!!
-                    let bytes: &[u8] = cast_slice(&aligned_buffer);
-                    queue.write_buffer(buffer, byte_offset as u64, bytes);
-                }
-            }
-=======
->>>>>>> c8b616d5
         } else {
             debug_assert!(self.pending_values.is_empty());
             debug_assert!(self.extra_pending_values.is_empty());
