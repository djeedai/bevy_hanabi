--- conflicted
+++ resolved
@@ -2463,14 +2463,9 @@
             let local_space_simulation = batches
                 .layout_flags
                 .contains(LayoutFlags::LOCAL_SPACE_SIMULATION);
-<<<<<<< HEAD
-            let use_alpha_mask = batch.layout_flags.contains(LayoutFlags::USE_ALPHA_MASK);
-            let flipbook = batch.layout_flags.contains(LayoutFlags::FLIPBOOK);
-            let needs_uv = batch.layout_flags.contains(LayoutFlags::NEEDS_UV);
-=======
             let use_alpha_mask = batches.layout_flags.contains(LayoutFlags::USE_ALPHA_MASK);
             let flipbook = batches.layout_flags.contains(LayoutFlags::FLIPBOOK);
->>>>>>> 59d15b09
+            let needs_uv = batches.layout_flags.contains(LayoutFlags::NEEDS_UV);
 
             // Specialize the render pipeline based on the effect batch
             trace!(
