--- conflicted
+++ resolved
@@ -281,10 +281,7 @@
     sim_params_layout: BindGroupLayout,
     particles_buffer_layout: BindGroupLayout,
     spawner_buffer_layout: BindGroupLayout,
-<<<<<<< HEAD
     dead_list_layout: BindGroupLayout,
-=======
->>>>>>> eb614db2
     pipeline_layout: PipelineLayout,
 }
 
@@ -322,7 +319,6 @@
         trace!("GpuParticle: min_size={}", GpuParticle::min_size());
         let particles_buffer_layout =
             render_device.create_bind_group_layout(&BindGroupLayoutDescriptor {
-<<<<<<< HEAD
                 entries: &[BindGroupLayoutEntry {
                     binding: 0,
                     visibility: ShaderStages::COMPUTE,
@@ -334,31 +330,6 @@
                     count: None,
                 }],
                 label: Some("hanabi:init_particles_buffer_layout"),
-=======
-                entries: &[
-                    BindGroupLayoutEntry {
-                        binding: 0,
-                        visibility: ShaderStages::COMPUTE,
-                        ty: BindingType::Buffer {
-                            ty: BufferBindingType::Storage { read_only: false },
-                            has_dynamic_offset: true,
-                            min_binding_size: Some(Particle::min_size()),
-                        },
-                        count: None,
-                    },
-                    BindGroupLayoutEntry {
-                        binding: 1,
-                        visibility: ShaderStages::COMPUTE,
-                        ty: BindingType::Buffer {
-                            ty: BufferBindingType::Storage { read_only: false },
-                            has_dynamic_offset: true,
-                            min_binding_size: BufferSize::new(std::mem::size_of::<u32>() as u64),
-                        },
-                        count: None,
-                    },
-                ],
-                label: Some("hanabi:update_particles_buffer_layout"),
->>>>>>> eb614db2
             });
 
         trace!(
@@ -496,7 +467,6 @@
                 label: Some("hanabi:update_sim_params_layout"),
             });
 
-<<<<<<< HEAD
         trace!("GpuParticle: min_size={}", GpuParticle::min_size());
         let particles_buffer_layout =
             render_device.create_bind_group_layout(&BindGroupLayoutDescriptor {
@@ -571,18 +541,13 @@
             label: Some("hanabi:update_dead_list_layout"),
         });
 
-=======
->>>>>>> eb614db2
         let pipeline_layout = render_device.create_pipeline_layout(&PipelineLayoutDescriptor {
             label: Some("hanabi:update_pipeline_layout"),
             bind_group_layouts: &[
                 &sim_params_layout,
                 &particles_buffer_layout,
                 &spawner_buffer_layout,
-<<<<<<< HEAD
                 &dead_list_layout,
-=======
->>>>>>> eb614db2
             ],
             push_constant_ranges: &[],
         });
@@ -591,10 +556,7 @@
             sim_params_layout,
             particles_buffer_layout,
             spawner_buffer_layout,
-<<<<<<< HEAD
             dead_list_layout,
-=======
->>>>>>> eb614db2
             pipeline_layout,
         }
     }
@@ -616,10 +578,7 @@
                 self.sim_params_layout.clone(),
                 self.particles_buffer_layout.clone(),
                 self.spawner_buffer_layout.clone(),
-<<<<<<< HEAD
                 self.dead_list_layout.clone(),
-=======
->>>>>>> eb614db2
             ]),
             shader: key.shader,
             shader_defs: vec![],
@@ -662,11 +621,7 @@
                         ty: BindingType::Buffer {
                             ty: BufferBindingType::Storage { read_only: true },
                             has_dynamic_offset: false,
-<<<<<<< HEAD
                             min_binding_size: Some(GpuParticle::min_size()),
-=======
-                            min_binding_size: Some(Particle::min_size()),
->>>>>>> eb614db2
                         },
                         count: None,
                     },
@@ -1181,10 +1136,7 @@
     /// Bind group for the spawning parameters (number of particles to spawn
     /// this frame, ...).
     spawner_bind_group: Option<BindGroup>,
-<<<<<<< HEAD
     dead_list_bind_group: Option<BindGroup>,
-=======
->>>>>>> eb614db2
     sim_params_uniforms: UniformBuffer<SimParamsUniform>,
     spawner_buffer: AlignedBufferVec<GpuSpawnerParams>,
     /// Unscaled vertices of the mesh of a single particle, generally a quad.
@@ -1218,10 +1170,7 @@
             sim_params_bind_group: None,
             particles_bind_group: None,
             spawner_bind_group: None,
-<<<<<<< HEAD
             dead_list_bind_group: None,
-=======
->>>>>>> eb614db2
             sim_params_uniforms: UniformBuffer::default(),
             spawner_buffer: AlignedBufferVec::new(
                 BufferUsages::STORAGE,
@@ -1724,11 +1673,8 @@
     update_dead_lists: HashMap<u32, BindGroup>,
     /// Same for render shader.
     render_particle_buffers: HashMap<u32, BindGroup>,
-<<<<<<< HEAD
     /// Same for render shader.
     render_dead_lists: HashMap<u32, BindGroup>,
-=======
->>>>>>> eb614db2
     ///
     images: HashMap<Handle<Image>, BindGroup>,
 }
@@ -1910,16 +1856,10 @@
                     buffer_index
                 );
                 render_device.create_bind_group(&BindGroupDescriptor {
-                    entries: &[
-                        BindGroupEntry {
-                            binding: 0,
-                            resource: buffer.max_binding(),
-                        },
-                        BindGroupEntry {
-                            binding: 1,
-                            resource: buffer.indirect_max_binding(),
-                        },
-                    ],
+                    entries: &[BindGroupEntry {
+                        binding: 0,
+                        resource: buffer.max_binding(),
+                    }],
                     label: Some(&format!(
                         "hanabi:vfx_particles_bind_group_init{}",
                         buffer_index
@@ -1928,7 +1868,6 @@
                 })
             });
 
-<<<<<<< HEAD
         trace!("effect init dead list buffer_index=#{}", buffer_index);
         effect_bind_groups
             .init_dead_lists
@@ -1958,9 +1897,6 @@
             });
 
         trace!("effect update particle buffer_index=#{}", buffer_index);
-=======
-        // Same for the render pipeline, ensure all buffers have a bind group.
->>>>>>> eb614db2
         effect_bind_groups
             .update_particle_buffers
             .entry(buffer_index as u32)
@@ -1987,7 +1923,6 @@
                     layout: &read_params.update_pipeline.particles_buffer_layout,
                 })
             });
-<<<<<<< HEAD
 
         trace!("effect update dead list buffer_index=#{}", buffer_index);
         effect_bind_groups
@@ -2044,8 +1979,6 @@
                     layout: &read_params.render_pipeline.particles_buffer_layout,
                 })
             });
-=======
->>>>>>> eb614db2
     }
 
     // Loop over all 2D cameras/views that need to render effects
@@ -2556,14 +2489,11 @@
                             .get(&batch.buffer_index)
                             .unwrap();
 
-<<<<<<< HEAD
                         let dead_list_bind_group = effect_bind_groups
                             .init_dead_lists
                             .get(&batch.buffer_index)
                             .unwrap();
 
-=======
->>>>>>> eb614db2
                         let item_size = batch.item_size;
                         let item_count = batch.slice.end - batch.slice.start;
 
@@ -2594,20 +2524,13 @@
                             effects_meta.sim_params_bind_group.as_ref().unwrap(),
                             &[],
                         );
-                        compute_pass.set_bind_group(
-                            1,
-                            particles_bind_group,
-                            &[buffer_offset, buffer_offset],
-                        );
+                        compute_pass.set_bind_group(1, particles_bind_group, &[buffer_offset]);
                         compute_pass.set_bind_group(
                             2,
                             effects_meta.spawner_bind_group.as_ref().unwrap(),
                             &[spawner_base * spawner_buffer_aligned as u32],
                         );
-<<<<<<< HEAD
                         compute_pass.set_bind_group(3, dead_list_bind_group, &[0, 0]);
-=======
->>>>>>> eb614db2
                         compute_pass.dispatch_workgroups(workgroup_count, 1, 1);
                         trace!("init compute dispatched");
                     }
