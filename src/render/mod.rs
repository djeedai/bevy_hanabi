--- conflicted
+++ resolved
@@ -10,10 +10,8 @@
 
 #[cfg(feature = "2d")]
 use bevy::core_pipeline::core_2d::{Transparent2d, CORE_2D_DEPTH_FORMAT};
-//use bevy::ecs::entity::{EntityHashMap, EntityHashSet};
 #[cfg(feature = "2d")]
 use bevy::math::FloatOrd;
-use bevy::render::sync_world::MainEntityHashSet;
 #[cfg(feature = "3d")]
 use bevy::{
     core_pipeline::{
@@ -2918,9 +2916,6 @@
     /// Various GPU limits and aligned sizes lazily allocated and cached for
     /// convenience.
     gpu_limits: GpuLimits,
-    /// Set of all effects that have initialized [`GpuEffectMetadata`] entries
-    /// in the [`Self::effect_metadata_buffer`].
-    prepared_effects: MainEntityHashSet,
     indirect_shader_noevent: Handle<Shader>,
     indirect_shader_events: Handle<Shader>,
     /// Pipeline cache ID of the two indirect dispatch pass pipelines (the
@@ -2975,7 +2970,6 @@
                 Some("hanabi:buffer:effect_metadata".to_string()),
             ),
             gpu_limits,
-            prepared_effects: MainEntityHashSet::default(),
             indirect_shader_noevent,
             indirect_shader_events,
             indirect_pipeline_ids: [
@@ -3163,14 +3157,6 @@
     effects_meta
         .dispatch_indirect_buffer
         .free(dispatch_buffer_indices.update_dispatch_indirect_buffer_row_index);
-<<<<<<< HEAD
-=======
-    effects_meta.free_draw_indirect(dispatch_buffer_indices.draw_indirect_buffer_row_index);
-    effects_meta
-        .effect_metadata_buffer
-        .remove(dispatch_buffer_indices.effect_metadata_buffer_table_id);
-    effects_meta.prepared_effects.remove(main_entity);
->>>>>>> db429820
 }
 
 /// Observer raised when the [`CachedEffectMetadata`] component is removed, to
@@ -3704,7 +3690,6 @@
     }
 }
 
-<<<<<<< HEAD
 /// Prepare the init and update compute pipelines for an effect.
 ///
 /// This caches the pipeline IDs once resolved, and their compiling state when
@@ -3720,21 +3705,6 @@
     mut q_effects: Query<(
         Entity,
         &ExtractedEffect,
-=======
-pub(crate) fn prepare_effects(
-    mut commands: Commands,
-    read_only_params: PrepareEffectsReadOnlyParams,
-    mut pipelines: PipelineSystemParams,
-    mut property_cache: ResMut<PropertyCache>,
-    event_cache: Res<EventCache>,
-    mut effect_cache: ResMut<EffectCache>,
-    mut effects_meta: ResMut<EffectsMeta>,
-    mut effect_bind_groups: ResMut<EffectBindGroups>,
-    mut extracted_effects: ResMut<ExtractedEffects>,
-    mut property_bind_groups: ResMut<PropertyBindGroups>,
-    q_cached_effects: Query<(
-        &MainEntity,
->>>>>>> db429820
         &CachedEffect,
         Option<&CachedChildInfo>,
         Option<&CachedParentInfo>,
@@ -4298,7 +4268,6 @@
     );
 }
 
-<<<<<<< HEAD
 #[expect(
     unsafe_code,
     reason = "This function uses `Query::get_unchecked()`, which can result in multiple mutable references if the preconditions are not met."
@@ -4341,18 +4310,6 @@
                 );
                 *cached_ready_state = new_ready_state;
             }
-=======
-        // Now that the effect is entirely prepared and all GPU resources are allocated,
-        // update its GpuEffectMetadata with all those infos.
-        // FIXME - should do this only when the below changes (not only the mesh), via
-        // some invalidation mechanism and ECS change detection.
-        if effects_meta.prepared_effects.contains(main_entity)
-            && !cached_mesh.is_changed()
-            && !cached_mesh_location.is_changed()
-        {
-            prepared_effect_count += 1;
-            continue;
->>>>>>> db429820
         }
         (cached_ready_state, maybe_children)
     };
@@ -4538,7 +4495,6 @@
         trace!("layout_flags = {:?}", extracted_effect.layout_flags);
         trace!("particle_layout = {:?}", effect_slice.particle_layout);
 
-<<<<<<< HEAD
         assert!(cached_effect_metadata.table_id.is_valid());
         let spawner_index = effects_meta.allocate_spawner(
             &extracted_spawner.transform,
@@ -4546,17 +4502,6 @@
             extracted_spawner.prng_seed,
             cached_effect_metadata.table_id,
             maybe_cached_draw_indirect_args,
-=======
-        // Record that we prepared this entity.
-        effects_meta.prepared_effects.insert(*main_entity);
-
-        // This triggers on all new spawns and annoys everyone; silence until we can at
-        // least warn only on non-first-spawn, and ideally split indirect data from that
-        // struct so we don't overwrite it and solve the issue.
-        debug!(
-            "Updated metadata entry {} for effect {:?}, this will reset it.",
-            dispatch_buffer_indices.effect_metadata_buffer_table_id.0, main_entity
->>>>>>> db429820
         );
 
         trace!("Updating cached effect at entity {render_entity:?}...");
