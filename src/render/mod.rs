use std::{
    borrow::Cow,
    num::{NonZero, NonZeroU32, NonZeroU64},
};
use std::{iter, marker::PhantomData};

use batch::InitAndUpdatePipelineIds;
#[cfg(feature = "2d")]
use bevy::core_pipeline::core_2d::Transparent2d;
#[cfg(feature = "2d")]
use bevy::math::FloatOrd;
#[cfg(feature = "3d")]
use bevy::{
    core_pipeline::{
        core_3d::{AlphaMask3d, Transparent3d},
        prepass::OpaqueNoLightmap3dBinKey,
    },
    render::render_phase::{BinnedPhaseItem, ViewBinnedRenderPhases},
};
use bevy::{
    ecs::{
        prelude::*,
        system::{lifetimeless::*, SystemParam, SystemState},
    },
    log::trace,
    prelude::*,
    render::{
        render_asset::RenderAssets,
        render_graph::{Node, NodeRunError, RenderGraphContext, SlotInfo},
        render_phase::{
            Draw, DrawFunctions, PhaseItemExtraIndex, SortedPhaseItem, TrackedRenderPass,
            ViewSortedRenderPhases,
        },
        render_resource::*,
        renderer::{RenderContext, RenderDevice, RenderQueue},
        texture::{BevyDefault, GpuImage},
        view::{
            ExtractedView, ViewTarget, ViewUniform, ViewUniformOffset, ViewUniforms,
            VisibleEntities,
        },
        Extract,
    },
    utils::HashMap,
};
use bitflags::bitflags;
use bytemuck::{Pod, Zeroable};
use effect_cache::TrailDispatchBufferIndices;
use fixedbitset::FixedBitSet;
use naga_oil::compose::{Composer, NagaModuleDescriptor};
use rand::random;

use crate::{
    asset::EffectAsset,
    next_multiple_of,
    plugin::WithCompiledParticleEffect,
    render::{
        batch::{BatchesInput, EffectDrawBatch},
        effect_cache::DispatchBufferIndices,
    },
    spawn::{EffectCloner, EffectInitializer, EffectInitializers, Initializer},
    AlphaMode, Attribute, CompiledParticleEffect, EffectProperties, EffectShader, EffectSimulation,
    HanabiPlugin, ParticleLayout, PropertyLayout, RemovedEffectsEvent, SimulationCondition,
    TextureLayout, ToWgslString,
};

mod aligned_buffer_vec;
mod batch;
mod buffer_table;
mod effect_cache;
mod shader_cache;

use aligned_buffer_vec::AlignedBufferVec;
use buffer_table::{BufferTable, BufferTableId};
pub(crate) use effect_cache::{EffectCache, EffectCacheId};
pub use shader_cache::ShaderCache;

use self::batch::EffectBatches;

// Size of an indirect index (including both parts of the ping-pong buffer) in
// bytes.
const INDIRECT_INDEX_SIZE: u32 = 12;

/// Simulation parameters, available to all shaders of all effects.
#[derive(Debug, Default, Clone, Copy, Resource)]
pub(crate) struct SimParams {
    /// Current effect system simulation time since startup, in seconds.
    /// This is based on the [`Time<EffectSimulation>`](EffectSimulation) clock.
    time: f64,
    /// Delta time, in seconds, since last effect system update.
    delta_time: f32,

    /// Current virtual time since startup, in seconds.
    /// This is based on the [`Time<Virtual>`](Virtual) clock.
    virtual_time: f64,
    /// Virtual delta time, in seconds, since last effect system update.
    virtual_delta_time: f32,

    /// Current real time since startup, in seconds.
    /// This is based on the [`Time<Real>`](Real) clock.
    real_time: f64,
    /// Real delta time, in seconds, since last effect system update.
    real_delta_time: f32,
}

/// GPU representation of [`SimParams`], as well as additional per-frame
/// effect-independent values.
#[repr(C)]
#[derive(Debug, Copy, Clone, Pod, Zeroable, ShaderType)]
struct GpuSimParams {
    /// Delta time, in seconds, since last effect system update.
    delta_time: f32,
    /// Current effect system simulation time since startup, in seconds.
    ///
    /// This is a lower-precision variant of [`SimParams::time`].
    time: f32,
    /// Virtual delta time, in seconds, since last effect system update.
    virtual_delta_time: f32,
    /// Current virtual time since startup, in seconds.
    ///
    /// This is a lower-precision variant of [`SimParams::time`].
    virtual_time: f32,
    /// Real delta time, in seconds, since last effect system update.
    real_delta_time: f32,
    /// Current real time since startup, in seconds.
    ///
    /// This is a lower-precision variant of [`SimParams::time`].
    real_time: f32,
    /// Total number of groups to simulate this frame. Used by the indirect
    /// compute pipeline to cap the compute thread to the actual number of
    /// groups to process.
    ///
    /// This is only used by the `vfx_indirect` compute shader.
    num_groups: u32,
}

impl Default for GpuSimParams {
    fn default() -> Self {
        Self {
            delta_time: 0.04,
            time: 0.0,
            virtual_delta_time: 0.04,
            virtual_time: 0.0,
            real_delta_time: 0.04,
            real_time: 0.0,
            num_groups: 0,
        }
    }
}

impl From<SimParams> for GpuSimParams {
    fn from(src: SimParams) -> Self {
        Self {
            delta_time: src.delta_time,
            time: src.time as f32,
            virtual_delta_time: src.virtual_delta_time,
            virtual_time: src.virtual_time as f32,
            real_delta_time: src.real_delta_time,
            real_time: src.real_time as f32,
            ..default()
        }
    }
}

/// Compressed representation of a transform for GPU transfer.
///
/// The transform is stored as the three first rows of a transposed [`Mat4`],
/// assuming the last row is the unit row [`Vec4::W`]. The transposing ensures
/// that the three values are [`Vec4`] types which are naturally aligned and
/// without padding when used in WGSL. Without this, storing only the first
/// three components of each column would introduce padding, and would use the
/// same storage size on GPU as a full [`Mat4`].
#[repr(C)]
#[derive(Debug, Default, Clone, Copy, Pod, Zeroable, ShaderType)]
pub(crate) struct GpuCompressedTransform {
    pub x_row: Vec4,
    pub y_row: Vec4,
    pub z_row: Vec4,
}

impl From<Mat4> for GpuCompressedTransform {
    fn from(value: Mat4) -> Self {
        let tr = value.transpose();
        #[cfg(test)]
        crate::test_utils::assert_approx_eq!(tr.w_axis, Vec4::W);
        Self {
            x_row: tr.x_axis,
            y_row: tr.y_axis,
            z_row: tr.z_axis,
        }
    }
}

impl From<&Mat4> for GpuCompressedTransform {
    fn from(value: &Mat4) -> Self {
        let tr = value.transpose();
        #[cfg(test)]
        crate::test_utils::assert_approx_eq!(tr.w_axis, Vec4::W);
        Self {
            x_row: tr.x_axis,
            y_row: tr.y_axis,
            z_row: tr.z_axis,
        }
    }
}

impl GpuCompressedTransform {
    /// Returns the translation as represented by this transform.
    #[allow(dead_code)]
    pub fn translation(&self) -> Vec3 {
        Vec3 {
            x: self.x_row.w,
            y: self.y_row.w,
            z: self.z_row.w,
        }
    }
}

/// Extension trait for shader types stored in a WGSL storage buffer.
pub(crate) trait StorageType {
    /// Get the aligned size of this type based on the given alignment in bytes.
    fn aligned_size(alignment: u32) -> NonZeroU64;

    /// Get the WGSL padding code to append to the GPU struct to align it.
    ///
    /// This is useful if the struct needs to be bound directly with a dynamic
    /// bind group offset, which requires the offset to be a multiple of a GPU
    /// device specific alignment value.
    fn padding_code(alignment: u32) -> String;
}

impl<T: ShaderType> StorageType for T {
    fn aligned_size(alignment: u32) -> NonZeroU64 {
        NonZeroU64::new(next_multiple_of(T::min_size().get() as usize, alignment as usize) as u64)
            .unwrap()
    }

    fn padding_code(alignment: u32) -> String {
        let aligned_size = T::aligned_size(alignment);
        trace!(
            "Aligning {} to {} bytes as device limits requires. Aligned size: {} bytes.",
            stringify!(T),
            alignment,
            aligned_size
        );

        // We need to pad the Spawner WGSL struct based on the device padding so that we
        // can use it as an array element but also has a direct struct binding.
        if T::min_size() != aligned_size {
            let padding_size = aligned_size.get() - T::min_size().get();
            assert!(padding_size % 4 == 0);
            format!("padding: array<u32, {}>", padding_size / 4)
        } else {
            "".to_string()
        }
    }
}

/// GPU representation of spawner parameters.
#[repr(C)]
#[derive(Debug, Default, Clone, Copy, Pod, Zeroable, ShaderType)]
pub(crate) struct GpuSpawnerParams {
    /// Transform of the effect (origin of the emitter). This is either added to
    /// emitted particles at spawn time, if the effect simulated in world
    /// space, or to all simulated particles if the effect is simulated in
    /// local space.
    transform: GpuCompressedTransform,
    /// Inverse of [`transform`], stored with the same convention.
    ///
    /// [`transform`]: crate::render::GpuSpawnerParams::transform
    inverse_transform: GpuCompressedTransform,
    /// Number of particles to spawn this frame.
    spawn: i32,
    /// Spawn seed, for randomized modifiers.
    seed: u32,
    /// Current number of used particles.
    count: i32,
    /// Index of the effect in the indirect dispatch and render buffers.
    effect_index: u32,
    /// The time in seconds that the cloned particles live, if this is a cloner.
    ///
    /// If this is a spawner, this value is zero.
    lifetime: f32,
    /// Padding.
    pad: [u32; 3],
}

// FIXME - min_storage_buffer_offset_alignment
#[repr(C)]
#[derive(Debug, Clone, Copy, Pod, Zeroable, ShaderType)]
pub struct GpuDispatchIndirect {
    pub x: u32,
    pub y: u32,
    pub z: u32,
    pub pong: u32,
}

impl Default for GpuDispatchIndirect {
    fn default() -> Self {
        Self {
            x: 0,
            y: 1,
            z: 1,
            pong: 0,
        }
    }
}

#[repr(C)]
#[derive(Debug, Default, Clone, Copy, Pod, Zeroable, ShaderType)]
pub struct GpuRenderEffectMetadata {
    pub ping: u32,
}

#[repr(C)]
#[derive(Debug, Default, Clone, Copy, Pod, Zeroable, ShaderType)]
pub struct GpuRenderGroupIndirect {
    pub vertex_count: u32,
    pub instance_count: u32,
    pub vertex_offset: i32,
    pub base_instance: u32,
    //
    pub alive_count: u32,
    pub max_update: u32,
    pub dead_count: u32,
    pub max_spawn: u32,
}

/// Stores metadata about each particle group.
///
/// This is written by the CPU and read by the GPU.
#[repr(C)]
#[derive(Debug, Default, Clone, Copy, Pod, Zeroable, ShaderType)]
pub struct GpuParticleGroup {
    /// The index of this particle group in the global particle group buffer.
    pub global_group_index: u32,
    /// The global index of the entire particle effect.
    pub effect_index: u32,
    /// The index of this effect in the group.
    ///
    /// For example, the first group in an effect has index 0, the second has
    /// index 1, etc.
    pub group_index_in_effect: u32,
    /// The index of the first particle in this group in the indirect index
    /// buffer.
    pub indirect_index: u32,
    /// The capacity of this group in number of particles.
    pub capacity: u32,
    // The index of the first particle in this effect in the particle and
    // indirect buffers.
    pub effect_particle_offset: u32,
}

/// Compute pipeline to run the `vfx_indirect` dispatch workgroup calculation
/// shader.
#[derive(Resource)]
pub(crate) struct DispatchIndirectPipeline {
    dispatch_indirect_layout: BindGroupLayout,
    pipeline: ComputePipeline,
}

impl FromWorld for DispatchIndirectPipeline {
    fn from_world(world: &mut World) -> Self {
        let render_device = world.get_resource::<RenderDevice>().unwrap();

        let storage_alignment = render_device.limits().min_storage_buffer_offset_alignment;
        let render_effect_indirect_size = GpuRenderEffectMetadata::aligned_size(storage_alignment);
        let render_group_indirect_size = GpuRenderGroupIndirect::aligned_size(storage_alignment);
        let dispatch_indirect_size = GpuDispatchIndirect::aligned_size(storage_alignment);
        let particle_group_size = GpuParticleGroup::aligned_size(storage_alignment);

        trace!(
            "GpuRenderEffectMetadata: min_size={} padded_size={} | GpuRenderGroupIndirect: min_size={} padded_size={} | \
            GpuDispatchIndirect: min_size={} padded_size={} | GpuParticleGroup: min_size={} padded_size={}",
            GpuRenderEffectMetadata::min_size(),
            render_effect_indirect_size,
            GpuRenderGroupIndirect::min_size(),
            render_group_indirect_size,
            GpuDispatchIndirect::min_size(),
            dispatch_indirect_size,
            GpuParticleGroup::min_size(),
            particle_group_size
        );
        let dispatch_indirect_layout = render_device.create_bind_group_layout(
            "hanabi:bind_group_layout:dispatch_indirect_dispatch_indirect",
            &[
                BindGroupLayoutEntry {
                    binding: 0,
                    visibility: ShaderStages::COMPUTE,
                    ty: BindingType::Buffer {
                        ty: BufferBindingType::Storage { read_only: false },
                        has_dynamic_offset: false,
                        min_binding_size: Some(render_effect_indirect_size),
                    },
                    count: None,
                },
                BindGroupLayoutEntry {
                    binding: 1,
                    visibility: ShaderStages::COMPUTE,
                    ty: BindingType::Buffer {
                        ty: BufferBindingType::Storage { read_only: false },
                        has_dynamic_offset: false,
                        min_binding_size: Some(render_group_indirect_size),
                    },
                    count: None,
                },
                BindGroupLayoutEntry {
                    binding: 2,
                    visibility: ShaderStages::COMPUTE,
                    ty: BindingType::Buffer {
                        ty: BufferBindingType::Storage { read_only: false },
                        has_dynamic_offset: false,
                        min_binding_size: Some(dispatch_indirect_size),
                    },
                    count: None,
                },
                BindGroupLayoutEntry {
                    binding: 3,
                    visibility: ShaderStages::COMPUTE,
                    ty: BindingType::Buffer {
                        ty: BufferBindingType::Storage { read_only: true },
                        has_dynamic_offset: false,
                        min_binding_size: Some(particle_group_size),
                    },
                    count: None,
                },
                BindGroupLayoutEntry {
                    binding: 4,
                    visibility: ShaderStages::COMPUTE,
                    ty: BindingType::Buffer {
                        ty: BufferBindingType::Storage { read_only: true },
                        has_dynamic_offset: false,
                        min_binding_size: Some(GpuSpawnerParams::min_size()),
                    },
                    count: None,
                },
            ],
        );

        trace!("GpuSimParams: min_size={}", GpuSimParams::min_size());
        let sim_params_layout = render_device.create_bind_group_layout(
            "hanabi:bind_group_layout:dispatch_indirect_sim_params",
            &[BindGroupLayoutEntry {
                binding: 0,
                visibility: ShaderStages::COMPUTE,
                ty: BindingType::Buffer {
                    ty: BufferBindingType::Uniform,
                    has_dynamic_offset: false,
                    min_binding_size: Some(GpuSimParams::min_size()),
                },
                count: None,
            }],
        );

        let pipeline_layout = render_device.create_pipeline_layout(&PipelineLayoutDescriptor {
            label: Some("hanabi:pipeline_layout:dispatch_indirect"),
            bind_group_layouts: &[&dispatch_indirect_layout, &sim_params_layout],
            push_constant_ranges: &[],
        });

        let render_effect_indirect_stride_code =
            (render_effect_indirect_size.get() as u32).to_wgsl_string();
        let render_group_indirect_stride_code =
            (render_group_indirect_size.get() as u32).to_wgsl_string();
        let dispatch_indirect_stride_code = (dispatch_indirect_size.get() as u32).to_wgsl_string();
        let indirect_code = include_str!("vfx_indirect.wgsl")
            .replace(
                "{{RENDER_EFFECT_INDIRECT_STRIDE}}",
                &render_effect_indirect_stride_code,
            )
            .replace(
                "{{RENDER_GROUP_INDIRECT_STRIDE}}",
                &render_group_indirect_stride_code,
            )
            .replace(
                "{{DISPATCH_INDIRECT_STRIDE}}",
                &dispatch_indirect_stride_code,
            );

        // Resolve imports. Because we don't insert this shader into Bevy' pipeline
        // cache, we don't get that part "for free", so we have to do it manually here.
        let indirect_naga_module = {
            let mut composer = Composer::default();

            // Import bevy_hanabi::vfx_common
            {
                let common_shader = HanabiPlugin::make_common_shader(
                    render_device.limits().min_storage_buffer_offset_alignment,
                );
                let mut desc: naga_oil::compose::ComposableModuleDescriptor<'_> =
                    (&common_shader).into();
                desc.shader_defs.insert(
                    "SPAWNER_PADDING".to_string(),
                    naga_oil::compose::ShaderDefValue::Bool(true),
                );
                let res = composer.add_composable_module(desc);
                assert!(res.is_ok());
            }

            let shader_defs = default();

            match composer.make_naga_module(NagaModuleDescriptor {
                source: &indirect_code,
                file_path: "vfx_indirect.wgsl",
                shader_defs,
                ..Default::default()
            }) {
                Ok(naga_module) => ShaderSource::Naga(Cow::Owned(naga_module)),
                Err(compose_error) => panic!(
                    "Failed to compose vfx_indirect.wgsl, naga_oil returned: {}",
                    compose_error.emit_to_string(&composer)
                ),
            }
        };

        debug!("Create indirect dispatch shader:\n{}", indirect_code);

        let shader_module = render_device.create_shader_module(ShaderModuleDescriptor {
            label: Some("hanabi:vfx_indirect_shader"),
            source: indirect_naga_module,
        });

        let pipeline = render_device.create_compute_pipeline(&RawComputePipelineDescriptor {
            label: Some("hanabi:compute_pipeline:dispatch_indirect"),
            layout: Some(&pipeline_layout),
            module: &shader_module,
            entry_point: "main",
            compilation_options: default(),
        });

        Self {
            dispatch_indirect_layout,
            pipeline,
        }
    }
}

#[derive(Resource)]
pub(crate) struct ParticlesInitPipeline {
    render_device: RenderDevice,
    sim_params_layout: BindGroupLayout,
    spawner_buffer_layout: BindGroupLayout,
    render_indirect_layout: BindGroupLayout,
}

#[derive(Clone, PartialEq, Eq, Hash)]
pub(crate) struct ParticleInitPipelineKey {
    shader: Handle<Shader>,
    particle_layout_min_binding_size: NonZero<u64>,
    property_layout_min_binding_size: Option<NonZero<u64>>,
    flags: ParticleInitPipelineKeyFlags,
}

bitflags! {
    #[derive(Clone, Copy, PartialEq, Eq, Hash)]
    pub struct ParticleInitPipelineKeyFlags: u8 {
        const CLONE = 0x1;
        const ATTRIBUTE_PREV = 0x2;
        const ATTRIBUTE_NEXT = 0x4;
    }
}

impl FromWorld for ParticlesInitPipeline {
    fn from_world(world: &mut World) -> Self {
        let render_device = world.get_resource::<RenderDevice>().unwrap();

        let sim_params_layout = render_device.create_bind_group_layout(
            "hanabi:bind_group_layout:update_sim_params",
            &[BindGroupLayoutEntry {
                binding: 0,
                visibility: ShaderStages::COMPUTE,
                ty: BindingType::Buffer {
                    ty: BufferBindingType::Uniform,
                    has_dynamic_offset: false,
                    min_binding_size: Some(GpuSimParams::min_size()),
                },
                count: None,
            }],
        );

        let spawner_buffer_layout = render_device.create_bind_group_layout(
            "hanabi:buffer_layout:init_spawner",
            &[BindGroupLayoutEntry {
                binding: 0,
                visibility: ShaderStages::COMPUTE,
                ty: BindingType::Buffer {
                    ty: BufferBindingType::Storage { read_only: false },
                    has_dynamic_offset: true,
                    min_binding_size: Some(GpuSpawnerParams::min_size()),
                },
                count: None,
            }],
        );

        let render_indirect_layout = create_init_render_indirect_bind_group_layout(
            render_device,
            "hanabi:bind_group_layout:init_render_indirect",
            true,
        );

        Self {
            render_device: render_device.clone(),
            sim_params_layout,
            spawner_buffer_layout,
            render_indirect_layout,
        }
    }
}

impl SpecializedComputePipeline for ParticlesInitPipeline {
    type Key = ParticleInitPipelineKey;

    fn specialize(&self, key: Self::Key) -> ComputePipelineDescriptor {
        let particles_buffer_layout = create_init_particles_bind_group_layout(
            &self.render_device,
            "hanabi:init_particles_buffer_layout",
            key.particle_layout_min_binding_size,
            key.property_layout_min_binding_size,
        );

        let mut shader_defs = vec![];
        if key.flags.contains(ParticleInitPipelineKeyFlags::CLONE) {
            shader_defs.push(ShaderDefVal::Bool("CLONE".to_string(), true));
        }
        if key
            .flags
            .contains(ParticleInitPipelineKeyFlags::ATTRIBUTE_PREV)
        {
            shader_defs.push(ShaderDefVal::Bool("ATTRIBUTE_PREV".to_string(), true));
        }
        if key
            .flags
            .contains(ParticleInitPipelineKeyFlags::ATTRIBUTE_NEXT)
        {
            shader_defs.push(ShaderDefVal::Bool("ATTRIBUTE_NEXT".to_string(), true));
        }

        ComputePipelineDescriptor {
            label: Some("hanabi:pipeline_init_compute".into()),
            layout: vec![
                self.sim_params_layout.clone(),
                particles_buffer_layout,
                self.spawner_buffer_layout.clone(),
                self.render_indirect_layout.clone(),
            ],
            shader: key.shader,
            shader_defs,
            entry_point: "main".into(),
            push_constant_ranges: vec![],
        }
    }
}

#[derive(Resource)]
pub(crate) struct ParticlesUpdatePipeline {
    render_device: RenderDevice,
    sim_params_layout: BindGroupLayout,
    spawner_buffer_layout: BindGroupLayout,
    render_indirect_layout: BindGroupLayout,
}

impl FromWorld for ParticlesUpdatePipeline {
    fn from_world(world: &mut World) -> Self {
        let render_device = world.get_resource::<RenderDevice>().unwrap();

        let limits = render_device.limits();
        bevy::log::info!(
            "GPU limits:\n- max_compute_invocations_per_workgroup={}\n- max_compute_workgroup_size_x={}\n- max_compute_workgroup_size_y={}\n- max_compute_workgroup_size_z={}\n- max_compute_workgroups_per_dimension={}\n- min_storage_buffer_offset_alignment={}",
            limits.max_compute_invocations_per_workgroup, limits.max_compute_workgroup_size_x, limits.max_compute_workgroup_size_y, limits.max_compute_workgroup_size_z,
            limits.max_compute_workgroups_per_dimension, limits.min_storage_buffer_offset_alignment
        );

        trace!("GpuSimParams: min_size={}", GpuSimParams::min_size());
        let sim_params_layout = render_device.create_bind_group_layout(
            "hanabi:update_sim_params_layout",
            &[BindGroupLayoutEntry {
                binding: 0,
                visibility: ShaderStages::COMPUTE,
                ty: BindingType::Buffer {
                    ty: BufferBindingType::Uniform,
                    has_dynamic_offset: false,
                    min_binding_size: Some(GpuSimParams::min_size()),
                },
                count: None,
            }],
        );

        trace!(
            "GpuSpawnerParams: min_size={}",
            GpuSpawnerParams::min_size()
        );
        let spawner_buffer_layout = render_device.create_bind_group_layout(
            "hanabi:update_spawner_buffer_layout",
            &[BindGroupLayoutEntry {
                binding: 0,
                visibility: ShaderStages::COMPUTE,
                ty: BindingType::Buffer {
                    ty: BufferBindingType::Storage { read_only: false },
                    has_dynamic_offset: true,
                    min_binding_size: Some(GpuSpawnerParams::min_size()),
                },
                count: None,
            }],
        );

        let storage_alignment = render_device.limits().min_storage_buffer_offset_alignment;
        let render_effect_indirect_size = GpuRenderEffectMetadata::aligned_size(storage_alignment);
        let render_group_indirect_size = GpuRenderGroupIndirect::aligned_size(storage_alignment);
        trace!("GpuRenderEffectMetadata: min_size={} padded_size={} | GpuRenderGroupIndirect: min_size={} padded_size={}",
            GpuRenderEffectMetadata::min_size(),
            render_effect_indirect_size.get(),
            GpuRenderGroupIndirect::min_size(),
            render_group_indirect_size.get());
        let render_indirect_layout = render_device.create_bind_group_layout(
            "hanabi:update_render_indirect_layout",
            &[
                BindGroupLayoutEntry {
                    binding: 0,
                    visibility: ShaderStages::COMPUTE,
                    ty: BindingType::Buffer {
                        ty: BufferBindingType::Storage { read_only: false },
                        has_dynamic_offset: false,
                        min_binding_size: Some(render_effect_indirect_size),
                    },
                    count: None,
                },
                BindGroupLayoutEntry {
                    binding: 1,
                    visibility: ShaderStages::COMPUTE,
                    ty: BindingType::Buffer {
                        ty: BufferBindingType::Storage { read_only: false },
                        has_dynamic_offset: false,
                        // Array; needs padded size
                        min_binding_size: Some(render_group_indirect_size),
                    },
                    count: None,
                },
            ],
        );

        Self {
            render_device: render_device.clone(),
            sim_params_layout,
            spawner_buffer_layout,
            render_indirect_layout,
        }
    }
}

#[derive(Default, Clone, Hash, PartialEq, Eq)]
pub(crate) struct ParticleUpdatePipelineKey {
    /// Compute shader, with snippets applied, but not preprocessed yet.
    shader: Handle<Shader>,
    /// Particle layout.
    particle_layout: ParticleLayout,
    /// Property layout.
    property_layout: PropertyLayout,
    is_trail: bool,
}

impl SpecializedComputePipeline for ParticlesUpdatePipeline {
    type Key = ParticleUpdatePipelineKey;

    fn specialize(&self, key: Self::Key) -> ComputePipelineDescriptor {
        trace!(
            "GpuParticle: attributes.min_binding_size={} properties.min_binding_size={}",
            key.particle_layout.min_binding_size().get(),
            if key.property_layout.is_empty() {
                0
            } else {
                key.property_layout.min_binding_size().get()
            },
        );

        let update_particles_buffer_layout = create_update_bind_group_layout(
            &self.render_device,
            "hanabi:update_particles_buffer_layout",
            key.particle_layout.min_binding_size(),
            if key.property_layout.is_empty() {
                None
            } else {
                Some(key.property_layout.min_binding_size())
            },
        );

        let mut shader_defs = vec!["REM_MAX_SPAWN_ATOMIC".into()];
        if key.particle_layout.contains(Attribute::PREV) {
            shader_defs.push("ATTRIBUTE_PREV".into());
        }
        if key.particle_layout.contains(Attribute::NEXT) {
            shader_defs.push("ATTRIBUTE_NEXT".into());
        }
        if key.is_trail {
            shader_defs.push("TRAIL".into());
        }

        ComputePipelineDescriptor {
            label: Some("hanabi:pipeline_update_compute".into()),
            layout: vec![
                self.sim_params_layout.clone(),
                update_particles_buffer_layout,
                self.spawner_buffer_layout.clone(),
                self.render_indirect_layout.clone(),
            ],
            shader: key.shader,
            shader_defs,
            entry_point: "main".into(),
            push_constant_ranges: Vec::new(),
        }
    }
}

#[derive(Resource)]
pub(crate) struct ParticlesRenderPipeline {
    render_device: RenderDevice,
    view_layout: BindGroupLayout,
    material_layouts: HashMap<TextureLayout, BindGroupLayout>,
}

impl ParticlesRenderPipeline {
    /// Cache a material, creating its bind group layout based on the texture
    /// layout.
    pub fn cache_material(&mut self, layout: &TextureLayout) {
        if layout.layout.is_empty() {
            return;
        }

        // FIXME - no current stable API to insert an entry into a HashMap only if it
        // doesn't exist, and without having to build a key (as opposed to a reference).
        // So do 2 lookups instead, to avoid having to clone the layout if it's already
        // cached (which should be the common case).
        if self.material_layouts.contains_key(layout) {
            return;
        }

        let mut entries = Vec::with_capacity(layout.layout.len() * 2);
        let mut index = 0;
        for _slot in &layout.layout {
            entries.push(BindGroupLayoutEntry {
                binding: index,
                visibility: ShaderStages::FRAGMENT,
                ty: BindingType::Texture {
                    multisampled: false,
                    sample_type: TextureSampleType::Float { filterable: true },
                    view_dimension: TextureViewDimension::D2,
                },
                count: None,
            });
            entries.push(BindGroupLayoutEntry {
                binding: index + 1,
                visibility: ShaderStages::FRAGMENT,
                ty: BindingType::Sampler(SamplerBindingType::Filtering),
                count: None,
            });
            index += 2;
        }
        let material_bind_group_layout = self
            .render_device
            .create_bind_group_layout("hanabi:material_layout_render", &entries[..]);

        self.material_layouts
            .insert(layout.clone(), material_bind_group_layout);
    }

    /// Retrieve a bind group layout for a cached material.
    pub fn get_material(&self, layout: &TextureLayout) -> Option<&BindGroupLayout> {
        // Prevent a hash and lookup for the trivial case of an empty layout
        if layout.layout.is_empty() {
            return None;
        }

        self.material_layouts.get(layout)
    }
}

impl FromWorld for ParticlesRenderPipeline {
    fn from_world(world: &mut World) -> Self {
        let render_device = world.get_resource::<RenderDevice>().unwrap();

        let view_layout = render_device.create_bind_group_layout(
            "hanabi:view_layout_render",
            &[
                BindGroupLayoutEntry {
                    binding: 0,
                    visibility: ShaderStages::VERTEX_FRAGMENT,
                    ty: BindingType::Buffer {
                        ty: BufferBindingType::Uniform,
                        has_dynamic_offset: true,
                        min_binding_size: Some(ViewUniform::min_size()),
                    },
                    count: None,
                },
                BindGroupLayoutEntry {
                    binding: 1,
                    visibility: ShaderStages::VERTEX_FRAGMENT,
                    ty: BindingType::Buffer {
                        ty: BufferBindingType::Uniform,
                        has_dynamic_offset: false,
                        min_binding_size: Some(GpuSimParams::min_size()),
                    },
                    count: None,
                },
            ],
        );

        Self {
            render_device: render_device.clone(),
            view_layout,
            material_layouts: default(),
        }
    }
}

#[cfg(all(feature = "2d", feature = "3d"))]
#[derive(Debug, Copy, Clone, PartialEq, Eq, Hash)]
enum PipelineMode {
    Camera2d,
    Camera3d,
}

#[derive(Debug, Clone, Hash, PartialEq, Eq)]
pub(crate) struct ParticleRenderPipelineKey {
    /// Render shader, with snippets applied, but not preprocessed yet.
    shader: Handle<Shader>,
    /// Particle layout.
    particle_layout: ParticleLayout,
    /// Texture layout.
    texture_layout: TextureLayout,
    /// Key: LOCAL_SPACE_SIMULATION
    /// The effect is simulated in local space, and during rendering all
    /// particles are transformed by the effect's [`GlobalTransform`].
    local_space_simulation: bool,
    /// Key: USE_ALPHA_MASK
    /// The effect is rendered with alpha masking.
    use_alpha_mask: bool,
    /// The effect needs Alpha blend.
    alpha_mode: AlphaMode,
    /// Key: FLIPBOOK
    /// The effect is rendered with flipbook texture animation based on the
    /// sprite index of each particle.
    flipbook: bool,
    /// Key: NEEDS_UV
    /// The effect needs UVs.
    needs_uv: bool,
    /// Key: RIBBONS
    /// The effect has ribbons.
    ribbons: bool,
    /// For dual-mode configurations only, the actual mode of the current render
    /// pipeline. Otherwise the mode is implicitly determined by the active
    /// feature.
    #[cfg(all(feature = "2d", feature = "3d"))]
    pipeline_mode: PipelineMode,
    /// MSAA sample count.
    msaa_samples: u32,
    /// Is the camera using an HDR render target?
    hdr: bool,
}

impl Default for ParticleRenderPipelineKey {
    fn default() -> Self {
        Self {
            shader: Handle::default(),
            particle_layout: ParticleLayout::empty(),
            texture_layout: default(),
            local_space_simulation: false,
            use_alpha_mask: false,
            alpha_mode: AlphaMode::Blend,
            flipbook: false,
            needs_uv: false,
            ribbons: false,
            #[cfg(all(feature = "2d", feature = "3d"))]
            pipeline_mode: PipelineMode::Camera3d,
            msaa_samples: Msaa::default().samples(),
            hdr: false,
        }
    }
}

impl SpecializedRenderPipeline for ParticlesRenderPipeline {
    type Key = ParticleRenderPipelineKey;

    fn specialize(&self, key: Self::Key) -> RenderPipelineDescriptor {
        trace!("Specializing render pipeline for key: {:?}", key);

        // Base mandatory part of vertex buffer layout
        let vertex_buffer_layout = VertexBufferLayout {
            array_stride: 20,
            step_mode: VertexStepMode::Vertex,
            attributes: vec![
                //  @location(0) vertex_position: vec3<f32>
                VertexAttribute {
                    format: VertexFormat::Float32x3,
                    offset: 0,
                    shader_location: 0,
                },
                //  @location(1) vertex_uv: vec2<f32>
                VertexAttribute {
                    format: VertexFormat::Float32x2,
                    offset: 12,
                    shader_location: 1,
                },
                //  @location(1) vertex_color: u32
                // VertexAttribute {
                //     format: VertexFormat::Uint32,
                //     offset: 12,
                //     shader_location: 1,
                // },
                //  @location(2) vertex_velocity: vec3<f32>
                // VertexAttribute {
                //     format: VertexFormat::Float32x3,
                //     offset: 12,
                //     shader_location: 1,
                // },
                //  @location(3) vertex_uv: vec2<f32>
                // VertexAttribute {
                //     format: VertexFormat::Float32x2,
                //     offset: 28,
                //     shader_location: 3,
                // },
            ],
        };

        let dispatch_indirect_size = GpuDispatchIndirect::aligned_size(
            self.render_device
                .limits()
                .min_storage_buffer_offset_alignment,
        );
        let mut entries = vec![
            BindGroupLayoutEntry {
                binding: 0,
                visibility: ShaderStages::VERTEX,
                ty: BindingType::Buffer {
                    ty: BufferBindingType::Storage { read_only: true },
                    has_dynamic_offset: false,
                    min_binding_size: Some(key.particle_layout.min_binding_size()),
                },
                count: None,
            },
            BindGroupLayoutEntry {
                binding: 1,
                visibility: ShaderStages::VERTEX,
                ty: BindingType::Buffer {
                    ty: BufferBindingType::Storage { read_only: true },
                    has_dynamic_offset: false,
                    min_binding_size: BufferSize::new(4u64),
                },
                count: None,
            },
            BindGroupLayoutEntry {
                binding: 2,
                visibility: ShaderStages::VERTEX,
                ty: BindingType::Buffer {
                    ty: BufferBindingType::Storage { read_only: true },
                    has_dynamic_offset: true,
                    min_binding_size: Some(dispatch_indirect_size),
                },
                count: None,
            },
        ];
        if key.local_space_simulation {
            entries.push(BindGroupLayoutEntry {
                binding: 3,
                visibility: ShaderStages::VERTEX,
                ty: BindingType::Buffer {
                    ty: BufferBindingType::Storage { read_only: true },
                    has_dynamic_offset: true,
                    min_binding_size: Some(GpuSpawnerParams::min_size()),
                },
                count: None,
            });
        }

        trace!(
            "GpuParticle: layout.min_binding_size={}",
            key.particle_layout.min_binding_size()
        );
        trace!(
            "Creating render bind group layout with {} entries",
            entries.len()
        );
        let particles_buffer_layout = self
            .render_device
            .create_bind_group_layout("hanabi:buffer_layout_render", &entries);

        let mut layout = vec![self.view_layout.clone(), particles_buffer_layout];
        let mut shader_defs = vec!["SPAWNER_READONLY".into()];

        if let Some(material_bind_group_layout) = self.get_material(&key.texture_layout) {
            layout.push(material_bind_group_layout.clone());
            // //  @location(1) vertex_uv: vec2<f32>
            // vertex_buffer_layout.attributes.push(VertexAttribute {
            //     format: VertexFormat::Float32x2,
            //     offset: 12,
            //     shader_location: 1,
            // });
            // vertex_buffer_layout.array_stride += 8;
        }

        // Key: LOCAL_SPACE_SIMULATION
        if key.local_space_simulation {
            shader_defs.push("LOCAL_SPACE_SIMULATION".into());
            shader_defs.push("RENDER_NEEDS_SPAWNER".into());
        }

        // Key: USE_ALPHA_MASK
        if key.use_alpha_mask {
            shader_defs.push("USE_ALPHA_MASK".into());
        }

        // Key: FLIPBOOK
        if key.flipbook {
            shader_defs.push("FLIPBOOK".into());
        }

        // Key: NEEDS_UV
        if key.needs_uv {
            shader_defs.push("NEEDS_UV".into());
        }

        // Key: RIBBONS
        if key.ribbons {
            shader_defs.push("RIBBONS".into());
        }

        #[cfg(all(feature = "2d", feature = "3d"))]
        let depth_stencil = match key.pipeline_mode {
            // Bevy's Transparent2d render phase doesn't support a depth-stencil buffer.
            PipelineMode::Camera2d => None,
            PipelineMode::Camera3d => Some(DepthStencilState {
                format: TextureFormat::Depth32Float,
                // Use depth buffer with alpha-masked particles, not with transparent ones
                depth_write_enabled: key.use_alpha_mask,
                // Bevy uses reverse-Z, so Greater really means closer
                depth_compare: CompareFunction::Greater,
                stencil: StencilState::default(),
                bias: DepthBiasState::default(),
            }),
        };

        #[cfg(all(feature = "2d", not(feature = "3d")))]
        let depth_stencil: Option<DepthStencilState> = None;

        #[cfg(all(feature = "3d", not(feature = "2d")))]
        let depth_stencil = Some(DepthStencilState {
            format: TextureFormat::Depth32Float,
            // Use depth buffer with alpha-masked particles, not with transparent ones
            depth_write_enabled: key.use_alpha_mask,
            // Bevy uses reverse-Z, so Greater really means closer
            depth_compare: CompareFunction::Greater,
            stencil: StencilState::default(),
            bias: DepthBiasState::default(),
        });

        let format = if key.hdr {
            ViewTarget::TEXTURE_FORMAT_HDR
        } else {
            TextureFormat::bevy_default()
        };

        let blend_state = match key.alpha_mode {
            AlphaMode::Blend => BlendState::ALPHA_BLENDING,
            AlphaMode::Premultiply => BlendState::PREMULTIPLIED_ALPHA_BLENDING,
            AlphaMode::Add => BlendState {
                color: BlendComponent {
                    src_factor: BlendFactor::SrcAlpha,
                    dst_factor: BlendFactor::One,
                    operation: BlendOperation::Add,
                },
                alpha: BlendComponent {
                    src_factor: BlendFactor::Zero,
                    dst_factor: BlendFactor::One,
                    operation: BlendOperation::Add,
                },
            },
            AlphaMode::Multiply => BlendState {
                color: BlendComponent {
                    src_factor: BlendFactor::Dst,
                    dst_factor: BlendFactor::OneMinusSrcAlpha,
                    operation: BlendOperation::Add,
                },
                alpha: BlendComponent::OVER,
            },
            _ => BlendState::ALPHA_BLENDING,
        };

        RenderPipelineDescriptor {
            vertex: VertexState {
                shader: key.shader.clone(),
                entry_point: "vertex".into(),
                shader_defs: shader_defs.clone(),
                buffers: vec![vertex_buffer_layout],
            },
            fragment: Some(FragmentState {
                shader: key.shader,
                shader_defs,
                entry_point: "fragment".into(),
                targets: vec![Some(ColorTargetState {
                    format,
                    blend: Some(blend_state),
                    write_mask: ColorWrites::ALL,
                })],
            }),
            layout,
            primitive: PrimitiveState {
                front_face: FrontFace::Ccw,
                cull_mode: None,
                unclipped_depth: false,
                polygon_mode: PolygonMode::Fill,
                conservative: false,
                topology: PrimitiveTopology::TriangleList,
                strip_index_format: None,
            },
            depth_stencil,
            multisample: MultisampleState {
                count: key.msaa_samples,
                mask: !0,
                alpha_to_coverage_enabled: false,
            },
            label: Some("hanabi:pipeline_render".into()),
            push_constant_ranges: Vec::new(),
        }
    }
}

/// A single effect instance extracted from a [`ParticleEffect`] as a
/// render world item.
///
/// [`ParticleEffect`]: crate::ParticleEffect
#[derive(Debug, Component)]
pub(crate) struct ExtractedEffect {
    /// Handle to the effect asset this instance is based on.
    /// The handle is weak to prevent refcount cycles and gracefully handle
    /// assets unloaded or destroyed after a draw call has been submitted.
    pub handle: Handle<EffectAsset>,
    /// Particle layout for the effect.
    #[allow(dead_code)]
    pub particle_layout: ParticleLayout,
    /// Property layout for the effect.
    pub property_layout: PropertyLayout,
    /// Values of properties written in a binary blob according to
    /// [`property_layout`].
    ///
    /// This is `Some(blob)` if the data needs to be (re)uploaded to GPU, or
    /// `None` if nothing needs to be done for this frame.
    ///
    /// [`property_layout`]: crate::render::ExtractedEffect::property_layout
    pub property_data: Option<Vec<u8>>,
    /// Maps a group number to the runtime initializer for that group.
    ///
    /// Obtained from calling [`EffectSpawner::tick()`] on the source effect
    /// instance.
    ///
    /// [`EffectSpawner::tick()`]: crate::EffectSpawner::tick
    pub initializers: Vec<EffectInitializer>,
    /// Global transform of the effect origin, extracted from the
    /// [`GlobalTransform`].
    pub transform: Mat4,
    /// Inverse global transform of the effect origin, extracted from the
    /// [`GlobalTransform`].
    pub inverse_transform: Mat4,
    /// Layout flags.
    pub layout_flags: LayoutFlags,
    /// Texture layout.
    pub texture_layout: TextureLayout,
    /// Textures.
    pub textures: Vec<Handle<Image>>,
    /// Alpha mode.
    pub alpha_mode: AlphaMode,
    /// Effect shaders.
    pub effect_shaders: Vec<EffectShader>,
    /// For 2D rendering, the Z coordinate used as the sort key. Ignored for 3D
    /// rendering.
    #[cfg(feature = "2d")]
    pub z_sort_key_2d: FloatOrd,
}

/// Extracted data for newly-added [`ParticleEffect`] component requiring a new
/// GPU allocation.
///
/// [`ParticleEffect`]: crate::ParticleEffect
pub struct AddedEffect {
    /// Entity with a newly-added [`ParticleEffect`] component.
    ///
    /// [`ParticleEffect`]: crate::ParticleEffect
    pub entity: Entity,
    pub groups: Vec<AddedEffectGroup>,
    /// Layout of particle attributes.
    pub particle_layout: ParticleLayout,
    /// Layout of properties for the effect, if properties are used at all, or
    /// an empty layout.
    pub property_layout: PropertyLayout,
    pub layout_flags: LayoutFlags,
    /// Handle of the effect asset.
    pub handle: Handle<EffectAsset>,
    /// The order in which we evaluate groups.
    pub group_order: Vec<u32>,
}

pub struct AddedEffectGroup {
    pub capacity: u32,
    pub src_group_index_if_trail: Option<u32>,
}

/// Collection of all extracted effects for this frame, inserted into the
/// render world as a render resource.
#[derive(Default, Resource)]
pub(crate) struct ExtractedEffects {
    /// Map of extracted effects from the entity the source [`ParticleEffect`]
    /// is on.
    ///
    /// [`ParticleEffect`]: crate::ParticleEffect
    pub effects: HashMap<Entity, ExtractedEffect>,
    /// Entites which had their [`ParticleEffect`] component removed.
    ///
    /// [`ParticleEffect`]: crate::ParticleEffect
    pub removed_effect_entities: Vec<Entity>,
    /// Newly added effects without a GPU allocation yet.
    pub added_effects: Vec<AddedEffect>,
}

#[derive(Default, Resource)]
pub(crate) struct EffectAssetEvents {
    pub images: Vec<AssetEvent<Image>>,
}

/// System extracting all the asset events for the [`Image`] assets to enable
/// dynamic update of images bound to any effect.
///
/// This system runs in parallel of [`extract_effects`].
pub(crate) fn extract_effect_events(
    mut events: ResMut<EffectAssetEvents>,
    mut image_events: Extract<EventReader<AssetEvent<Image>>>,
) {
    trace!("extract_effect_events");

    let EffectAssetEvents { ref mut images } = *events;
    *images = image_events.read().copied().collect();
}

/// System extracting data for rendering of all active [`ParticleEffect`]
/// components.
///
/// Extract rendering data for all [`ParticleEffect`] components in the world
/// which are visible ([`ComputedVisibility::is_visible`] is `true`), and wrap
/// the data into a new [`ExtractedEffect`] instance added to the
/// [`ExtractedEffects`] resource.
///
/// This system runs in parallel of [`extract_effect_events`].
///
/// [`ParticleEffect`]: crate::ParticleEffect
pub(crate) fn extract_effects(
    real_time: Extract<Res<Time<Real>>>,
    virtual_time: Extract<Res<Time<Virtual>>>,
    time: Extract<Res<Time<EffectSimulation>>>,
    effects: Extract<Res<Assets<EffectAsset>>>,
    _images: Extract<Res<Assets<Image>>>,
    mut query: Extract<
        ParamSet<(
            // All existing ParticleEffect components
            Query<(
                Entity,
                Option<&InheritedVisibility>,
                Option<&ViewVisibility>,
                &EffectInitializers,
                &CompiledParticleEffect,
                Option<Ref<EffectProperties>>,
                &GlobalTransform,
            )>,
            // Newly added ParticleEffect components
            Query<
                (Entity, &CompiledParticleEffect),
                (Added<CompiledParticleEffect>, With<GlobalTransform>),
            >,
        )>,
    >,
    mut removed_effects_event_reader: Extract<EventReader<RemovedEffectsEvent>>,
    mut sim_params: ResMut<SimParams>,
    mut extracted_effects: ResMut<ExtractedEffects>,
) {
    trace!("extract_effects");

    // Save simulation params into render world
    sim_params.time = time.elapsed_seconds_f64();
    sim_params.delta_time = time.delta_seconds();
    sim_params.virtual_time = virtual_time.elapsed_seconds_f64();
    sim_params.virtual_delta_time = virtual_time.delta_seconds();
    sim_params.real_time = real_time.elapsed_seconds_f64();
    sim_params.real_delta_time = real_time.delta_seconds();

    // Collect removed effects for later GPU data purge
    extracted_effects.removed_effect_entities =
        removed_effects_event_reader
            .read()
            .fold(vec![], |mut acc, ev| {
                // FIXME - Need to clone because we can't consume the event, we only have
                // read-only access to the main world
                acc.append(&mut ev.entities.clone());
                acc
            });
    trace!(
        "Found {} removed entities.",
        extracted_effects.removed_effect_entities.len()
    );

    // Collect added effects for later GPU data allocation
    extracted_effects.added_effects = query
        .p1()
        .iter()
        .filter_map(|(entity, effect)| {
            let handle = effect.asset.clone_weak();
            let asset = effects.get(&effect.asset)?;
            let particle_layout = asset.particle_layout();
            assert!(
                particle_layout.size() > 0,
                "Invalid empty particle layout for effect '{}' on entity {:?}. Did you forget to add some modifier to the asset?",
                asset.name,
                entity
            );
            let property_layout = asset.property_layout();
            let group_order = asset.calculate_group_order();

            trace!(
                "Found new effect: entity {:?} | capacities {:?} | particle_layout {:?} | \
                 property_layout {:?} | layout_flags {:?}",
                 entity,
                 asset.capacities(),
                 particle_layout,
                 property_layout,
                 effect.layout_flags);

            Some(AddedEffect {
                entity,
                groups: asset.capacities().iter().zip(asset.init.iter()).map(|(&capacity, init)| {
                    AddedEffectGroup {
                        capacity,
                        src_group_index_if_trail: match init {
                            Initializer::Spawner(_) => None,
                            Initializer::Cloner(cloner) => Some(cloner.src_group_index),
                        }
                    }
                }).collect(),
                particle_layout,
                property_layout,
                group_order,
                layout_flags: effect.layout_flags,
                handle,
            })
        })
        .collect();

    // Loop over all existing effects to update them
    extracted_effects.effects.clear();
    for (
        entity,
        maybe_inherited_visibility,
        maybe_view_visibility,
        initializers,
        effect,
        maybe_properties,
        transform,
    ) in query.p0().iter_mut()
    {
        // Check if shaders are configured
        let effect_shaders = effect.get_configured_shaders().to_vec();
        if effect_shaders.is_empty() {
            continue;
        }

        // Check if hidden, unless always simulated
        if effect.simulation_condition == SimulationCondition::WhenVisible
            && !maybe_inherited_visibility
                .map(|cv| cv.get())
                .unwrap_or(true)
            && !maybe_view_visibility.map(|cv| cv.get()).unwrap_or(true)
        {
            continue;
        }

        // Check if asset is available, otherwise silently ignore
        let Some(asset) = effects.get(&effect.asset) else {
            trace!(
                "EffectAsset not ready; skipping ParticleEffect instance on entity {:?}.",
                entity
            );
            continue;
        };

        #[cfg(feature = "2d")]
        let z_sort_key_2d = effect.z_layer_2d;

        let property_layout = asset.property_layout();
        let texture_layout = asset.module().texture_layout();

        let property_data = if let Some(properties) = maybe_properties {
            // Note: must check that property layout is not empty, because the
            // EffectProperties component is marked as changed when added but contains an
            // empty Vec if there's no property, which would later raise an error if we
            // don't return None here.
            if properties.is_changed() && !property_layout.is_empty() {
                trace!("Detected property change, re-serializing...");
                Some(properties.serialize(&property_layout))
            } else {
                None
            }
        } else {
            None
        };

        let layout_flags = effect.layout_flags;
        let alpha_mode = effect.alpha_mode;

        trace!(
            "Extracted instance of effect '{}' on entity {:?}: texture_layout_count={} texture_count={} layout_flags={:?}",
            asset.name,
            entity,
            texture_layout.layout.len(),
            effect.textures.len(),
            layout_flags,
        );

        extracted_effects.effects.insert(
            entity,
            ExtractedEffect {
                handle: effect.asset.clone_weak(),
                particle_layout: asset.particle_layout().clone(),
                property_layout,
                property_data,
                initializers: initializers.0.clone(),
                transform: transform.compute_matrix(),
                // TODO - more efficient/correct way than inverse()?
                inverse_transform: transform.compute_matrix().inverse(),
                layout_flags,
                texture_layout,
                textures: effect.textures.clone(),
                alpha_mode,
                effect_shaders,
                #[cfg(feature = "2d")]
                z_sort_key_2d,
            },
        );
    }
}

/// GPU representation of a single vertex of a particle mesh stored in a GPU
/// buffer.
#[repr(C)]
#[derive(Copy, Clone, Pod, Zeroable, ShaderType)]
struct GpuParticleVertex {
    /// Vertex position.
    pub position: [f32; 3],
    /// UV coordinates of vertex.
    pub uv: [f32; 2],
}

/// Various GPU limits and aligned sizes computed once and cached.
struct GpuLimits {
    /// Value of [`WgpuLimits::min_storage_buffer_offset_alignment`].
    ///
    /// [`WgpuLimits::min_storage_buffer_offset_alignment`]: bevy::render::settings::WgpuLimits::min_storage_buffer_offset_alignment
    storage_buffer_align: NonZeroU32,
    /// Size of [`GpuDispatchIndirect`] aligned to the contraint of
    /// [`WgpuLimits::min_storage_buffer_offset_alignment`].
    ///
    /// [`WgpuLimits::min_storage_buffer_offset_alignment`]: bevy::render::settings::WgpuLimits::min_storage_buffer_offset_alignment
    dispatch_indirect_aligned_size: NonZeroU32,
    render_effect_indirect_aligned_size: NonZeroU32,
    /// Size of [`GpuRenderIndirect`] aligned to the contraint of
    /// [`WgpuLimits::min_storage_buffer_offset_alignment`].
    ///
    /// [`WgpuLimits::min_storage_buffer_offset_alignment`]: bevy::render::settings::WgpuLimits::min_storage_buffer_offset_alignment
    render_group_indirect_aligned_size: NonZeroU32,
    particle_group_aligned_size: NonZeroU32,
}

impl GpuLimits {
    pub fn from_device(render_device: &RenderDevice) -> Self {
        let storage_buffer_align = render_device.limits().min_storage_buffer_offset_alignment;

        let dispatch_indirect_aligned_size = NonZeroU32::new(next_multiple_of(
            GpuDispatchIndirect::min_size().get() as usize,
            storage_buffer_align as usize,
        ) as u32)
        .unwrap();

        let render_effect_indirect_aligned_size = NonZeroU32::new(next_multiple_of(
            GpuRenderEffectMetadata::min_size().get() as usize,
            storage_buffer_align as usize,
        ) as u32)
        .unwrap();

        let render_group_indirect_aligned_size = NonZeroU32::new(next_multiple_of(
            GpuRenderGroupIndirect::min_size().get() as usize,
            storage_buffer_align as usize,
        ) as u32)
        .unwrap();

        let particle_group_aligned_size = NonZeroU32::new(next_multiple_of(
            GpuParticleGroup::min_size().get() as usize,
            storage_buffer_align as usize,
        ) as u32)
        .unwrap();

        trace!(
            "GpuLimits: storage_buffer_align={} gpu_dispatch_indirect_aligned_size={} \
            gpu_render_effect_indirect_aligned_size={} gpu_render_group_indirect_aligned_size={}",
            storage_buffer_align,
            dispatch_indirect_aligned_size.get(),
            render_effect_indirect_aligned_size.get(),
            render_group_indirect_aligned_size.get()
        );

        Self {
            storage_buffer_align: NonZeroU32::new(storage_buffer_align).unwrap(),
            dispatch_indirect_aligned_size,
            render_effect_indirect_aligned_size,
            render_group_indirect_aligned_size,
            particle_group_aligned_size,
        }
    }

    /// Byte alignment for any storage buffer binding.
    pub fn storage_buffer_align(&self) -> NonZeroU32 {
        self.storage_buffer_align
    }

    /// Byte alignment for [`GpuDispatchIndirect`].
    pub fn dispatch_indirect_offset(&self, buffer_index: u32) -> u32 {
        self.dispatch_indirect_aligned_size.get() * buffer_index
    }

    /// Byte alignment for [`GpuRenderEffectMetadata`].
    pub fn render_effect_indirect_offset(&self, buffer_index: u32) -> u64 {
        self.render_effect_indirect_aligned_size.get() as u64 * buffer_index as u64
    }
    pub fn render_effect_indirect_size(&self) -> NonZeroU64 {
        NonZeroU64::new(self.render_effect_indirect_aligned_size.get() as u64).unwrap()
    }

    /// Byte alignment for [`GpuRenderGroupIndirect`].
    pub fn render_group_indirect_offset(&self, buffer_index: u32) -> u64 {
        self.render_group_indirect_aligned_size.get() as u64 * buffer_index as u64
    }
    pub fn render_group_indirect_size(&self) -> NonZeroU64 {
        NonZeroU64::new(self.render_group_indirect_aligned_size.get() as u64).unwrap()
    }

    /// Byte alignment for [`GpuParticleGroup`].
    pub fn particle_group_offset(&self, buffer_index: u32) -> u32 {
        self.particle_group_aligned_size.get() * buffer_index
    }
}

struct CacheEntry {
    cache_id: EffectCacheId,
}

/// Global resource containing the GPU data to draw all the particle effects in
/// all views.
///
/// The resource is populated by [`prepare_effects()`] with all the effects to
/// render for the current frame, for all views in the frame, and consumed by
/// [`queue_effects()`] to actually enqueue the drawning commands to draw those
/// effects.
#[derive(Resource)]
pub struct EffectsMeta {
    /// Map from an entity with a [`ParticleEffect`] component attached to it,
    /// to the associated effect slice allocated in the [`EffectCache`].
    ///
    /// [`ParticleEffect`]: crate::ParticleEffect
    entity_map: HashMap<Entity, CacheEntry>,
    /// Bind group for the camera view, containing the camera projection and
    /// other uniform values related to the camera.
    view_bind_group: Option<BindGroup>,
    /// Bind group for the simulation parameters, like the current time and
    /// frame delta time.
    sim_params_bind_group: Option<BindGroup>,
    /// Bind group for the spawning parameters (number of particles to spawn
    /// this frame, ...).
    spawner_bind_group: Option<BindGroup>,
    /// Bind group #0 of the vfx_indirect shader, containing both the indirect
    /// compute dispatch and render buffers.
    dr_indirect_bind_group: Option<BindGroup>,
    /// Bind group #3 of the vfx_init shader, containing the indirect render
    /// buffer.
    init_render_indirect_bind_group: Option<BindGroup>,

    sim_params_uniforms: UniformBuffer<GpuSimParams>,
    spawner_buffer: AlignedBufferVec<GpuSpawnerParams>,
    dispatch_indirect_buffer: BufferTable<GpuDispatchIndirect>,
    /// Stores the GPU `RenderEffectMetadata` structures, which describe mutable
    /// data relating to the entire effect.
    render_effect_dispatch_buffer: BufferTable<GpuRenderEffectMetadata>,
    /// Stores the GPU `RenderGroupIndirect` structures, which describe mutable
    /// data specific to a particle group.
    ///
    /// These structures also store the data needed for indirect dispatch of
    /// drawcalls.
    render_group_dispatch_buffer: BufferTable<GpuRenderGroupIndirect>,
    /// Stores the GPU `ParticleGroup` structures, which are metadata describing
    /// each particle group that's populated by the CPU and read (only read) by
    /// the GPU.
    particle_group_buffer: AlignedBufferVec<GpuParticleGroup>,
    /// Unscaled vertices of the mesh of a single particle, generally a quad.
    /// The mesh is later scaled during rendering by the "particle size".
    // FIXME - This is a per-effect thing, unless we merge all meshes into a single buffer (makes
    // sense) but in that case we need a vertex slice too to know which mesh to draw per effect.
    vertices: BufferVec<GpuParticleVertex>,
    /// Various GPU limits and aligned sizes lazily allocated and cached for
    /// convenience.
    gpu_limits: GpuLimits,
}

impl EffectsMeta {
    pub fn new(device: RenderDevice) -> Self {
        let mut vertices = BufferVec::new(BufferUsages::VERTEX);
        for v in QUAD_VERTEX_POSITIONS {
            let uv = v.truncate() + 0.5;
            let v = *v * Vec3::new(1.0, 1.0, 1.0);
            vertices.push(GpuParticleVertex {
                position: v.into(),
                uv: uv.into(),
            });
        }

        let gpu_limits = GpuLimits::from_device(&device);

        // Ensure individual GpuSpawnerParams elements are properly aligned so they can
        // be addressed individually by the computer shaders.
        let item_align = gpu_limits.storage_buffer_align().get() as u64;
        trace!(
            "Aligning storage buffers to {} bytes as device limits requires.",
            item_align
        );

        Self {
            entity_map: HashMap::default(),
            view_bind_group: None,
            sim_params_bind_group: None,
            spawner_bind_group: None,
            dr_indirect_bind_group: None,
            init_render_indirect_bind_group: None,
            sim_params_uniforms: UniformBuffer::default(),
            spawner_buffer: AlignedBufferVec::new(
                BufferUsages::STORAGE,
                NonZeroU64::new(item_align),
                Some("hanabi:buffer:spawner".to_string()),
            ),
            dispatch_indirect_buffer: BufferTable::new(
                BufferUsages::STORAGE | BufferUsages::INDIRECT,
                // NOTE: Technically we're using an offset in dispatch_workgroups_indirect(), but
                // `min_storage_buffer_offset_alignment` is documented as being for the offset in
                // BufferBinding and the dynamic offset in set_bind_group(), so either the
                // documentation is lacking or we don't need to align here.
                NonZeroU64::new(item_align),
                Some("hanabi:buffer:dispatch_indirect".to_string()),
            ),
            render_effect_dispatch_buffer: BufferTable::new(
                BufferUsages::STORAGE | BufferUsages::INDIRECT,
                NonZeroU64::new(item_align),
                Some("hanabi:buffer:render_effect_dispatch".to_string()),
            ),
            render_group_dispatch_buffer: BufferTable::new(
                BufferUsages::STORAGE | BufferUsages::INDIRECT,
                NonZeroU64::new(item_align),
                Some("hanabi:buffer:render_group_dispatch".to_string()),
            ),
            particle_group_buffer: AlignedBufferVec::new(
                BufferUsages::STORAGE,
                NonZeroU64::new(item_align),
                Some("hanabi:buffer:particle_group".to_string()),
            ),
            vertices,
            gpu_limits,
        }
    }

    /// Allocate internal resources for newly spawned effects, and deallocate
    /// them for just-removed ones.
    pub fn add_remove_effects(
        &mut self,
        mut added_effects: Vec<AddedEffect>,
        removed_effect_entities: Vec<Entity>,
        render_device: &RenderDevice,
        render_queue: &RenderQueue,
        effect_bind_groups: &mut ResMut<EffectBindGroups>,
        effect_cache: &mut ResMut<EffectCache>,
    ) {
        // Deallocate GPU data for destroyed effect instances. This will automatically
        // drop any group where there is no more effect slice.
        trace!(
            "Removing {} despawned effects",
            removed_effect_entities.len()
        );
        for entity in &removed_effect_entities {
            trace!("Removing ParticleEffect on entity {:?}", entity);
            if let Some(entry) = self.entity_map.remove(entity) {
                trace!(
                    "=> ParticleEffect on entity {:?} had cache ID {:?}, removing...",
                    entity,
                    entry.cache_id
                );
                if let Some(cached_effect_indices) = effect_cache.remove(entry.cache_id) {
                    // Clear bind groups associated with the removed buffer
                    trace!(
                        "=> GPU buffer #{} gone, destroying its bind groups...",
                        cached_effect_indices.buffer_index
                    );
                    effect_bind_groups
                        .particle_buffers
                        .remove(&cached_effect_indices.buffer_index);

                    let slices_ref = &cached_effect_indices.slices;
                    debug_assert!(slices_ref.ranges.len() >= 2);
                    let group_count = (slices_ref.ranges.len() - 1) as u32;

                    let first_row = slices_ref
                        .dispatch_buffer_indices
                        .first_update_group_dispatch_buffer_index
                        .0;
                    for table_id in first_row..(first_row + group_count) {
                        self.dispatch_indirect_buffer
                            .remove(BufferTableId(table_id));
                    }
                    self.render_effect_dispatch_buffer.remove(
                        slices_ref
                            .dispatch_buffer_indices
                            .render_effect_metadata_buffer_index,
                    );
                    let first_row = slices_ref
                        .dispatch_buffer_indices
                        .first_render_group_dispatch_buffer_index
                        .0;
                    for table_id in first_row..(first_row + group_count) {
                        self.render_group_dispatch_buffer
                            .remove(BufferTableId(table_id));
                    }
                }
            }
        }

        // FIXME - We delete a buffer above, and have a chance to immediatly re-create
        // it below. We should keep the GPU buffer around until the end of this method.
        // On the other hand, we should also be careful that allocated buffers need to
        // be tightly packed because 'vfx_indirect.wgsl' index them by buffer index in
        // order, so doesn't support offset.

        trace!("Adding {} newly spawned effects", added_effects.len());
        for added_effect in added_effects.drain(..) {
            let first_update_group_dispatch_buffer_index = allocate_sequential_buffers(
                &mut self.dispatch_indirect_buffer,
                iter::repeat(GpuDispatchIndirect::default()).take(added_effect.groups.len()),
            );

            let render_effect_dispatch_buffer_id = self
                .render_effect_dispatch_buffer
                .insert(GpuRenderEffectMetadata::default());

            let mut current_base_instance = 0;
            let first_render_group_dispatch_buffer_index = allocate_sequential_buffers(
                &mut self.render_group_dispatch_buffer,
                added_effect.groups.iter().map(|group| {
                    let indirect_dispatch = GpuRenderGroupIndirect {
                        vertex_count: 6, // TODO - Flexible vertex count and mesh particles
                        dead_count: group.capacity,
                        base_instance: current_base_instance,
                        max_spawn: group.capacity,
                        ..default()
                    };
                    current_base_instance += group.capacity;
                    indirect_dispatch
                }),
            );

            let mut trail_dispatch_buffer_indices = HashMap::new();
            for (dest_group_index, group) in added_effect.groups.iter().enumerate() {
                let Some(src_group_index) = group.src_group_index_if_trail else {
                    continue;
                };
                trail_dispatch_buffer_indices.insert(
                    dest_group_index as u32,
                    TrailDispatchBufferIndices {
                        dest: first_render_group_dispatch_buffer_index
                            .offset(dest_group_index as u32),
                        src: first_render_group_dispatch_buffer_index.offset(src_group_index),
                    },
                );
            }

            let dispatch_buffer_indices = DispatchBufferIndices {
                first_update_group_dispatch_buffer_index,
                render_effect_metadata_buffer_index: render_effect_dispatch_buffer_id,
                first_render_group_dispatch_buffer_index,
                trail_dispatch_buffer_indices,
            };

            let cache_id = effect_cache.insert(
                added_effect.handle,
                added_effect
                    .groups
                    .iter()
                    .map(|group| group.capacity)
                    .collect(),
                &added_effect.particle_layout,
                &added_effect.property_layout,
                added_effect.layout_flags,
                dispatch_buffer_indices,
                added_effect.group_order,
            );

            let entity = added_effect.entity;
            self.entity_map.insert(entity, CacheEntry { cache_id });

            // Note: those effects are already in extracted_effects.effects
            // because they were gathered by the same query as
            // previously existing ones, during extraction.

            // let index = self.effect_cache.buffer_index(cache_id).unwrap();
            //
            // let table_id = self
            // .dispatch_indirect_buffer
            // .insert(GpuDispatchIndirect::default());
            // assert_eq!(
            // table_id.0, index,
            // "Broken table invariant: buffer={} row={}",
            // index, table_id.0
            // );
        }

        // Once all changes are applied, immediately schedule any GPU buffer
        // (re)allocation based on the new buffer size. The actual GPU buffer content
        // will be written later.
        if self
            .dispatch_indirect_buffer
            .allocate_gpu(render_device, render_queue)
        {
            // All those bind groups use the buffer so need to be re-created
            effect_bind_groups.particle_buffers.clear();
        }
        if self
            .render_effect_dispatch_buffer
            .allocate_gpu(render_device, render_queue)
        {
            // All those bind groups use the buffer so need to be re-created
            self.dr_indirect_bind_group = None;
            self.init_render_indirect_bind_group = None;
            effect_bind_groups
                .update_render_indirect_bind_groups
                .clear();
        }
        if self
            .render_group_dispatch_buffer
            .allocate_gpu(render_device, render_queue)
        {
            // All those bind groups use the buffer so need to be re-created
            self.dr_indirect_bind_group = None;
            self.init_render_indirect_bind_group = None;
            effect_bind_groups
                .update_render_indirect_bind_groups
                .clear();
        }
    }
}

const QUAD_VERTEX_POSITIONS: &[Vec3] = &[
    Vec3::from_array([-0.5, -0.5, 0.0]),
    Vec3::from_array([0.5, 0.5, 0.0]),
    Vec3::from_array([-0.5, 0.5, 0.0]),
    Vec3::from_array([-0.5, -0.5, 0.0]),
    Vec3::from_array([0.5, -0.5, 0.0]),
    Vec3::from_array([0.5, 0.5, 0.0]),
];

bitflags! {
    /// Effect flags.
    #[derive(Debug, Clone, Copy, PartialEq, Eq, PartialOrd, Ord, Hash)]
    pub struct LayoutFlags: u32 {
        /// No flags.
        const NONE = 0;
        // DEPRECATED - The effect uses an image texture.
        //const PARTICLE_TEXTURE = (1 << 0);
        /// The effect is simulated in local space.
        const LOCAL_SPACE_SIMULATION = (1 << 2);
        /// The effect uses alpha masking instead of alpha blending. Only used for 3D.
        const USE_ALPHA_MASK = (1 << 3);
        /// The effect is rendered with flipbook texture animation based on the [`Attribute::SPRITE_INDEX`] of each particle.
        const FLIPBOOK = (1 << 4);
        /// The effect needs UVs.
        const NEEDS_UV = (1 << 5);
        /// The effect has ribbons.
        const RIBBONS = (1 << 6);
    }
}

impl Default for LayoutFlags {
    fn default() -> Self {
        Self::NONE
    }
}

pub(crate) fn prepare_effects(
    mut commands: Commands,
    sim_params: Res<SimParams>,
    render_device: Res<RenderDevice>,
    render_queue: Res<RenderQueue>,
    pipeline_cache: Res<PipelineCache>,
    init_pipeline: Res<ParticlesInitPipeline>,
    update_pipeline: Res<ParticlesUpdatePipeline>,
    mut specialized_init_pipelines: ResMut<SpecializedComputePipelines<ParticlesInitPipeline>>,
    mut specialized_update_pipelines: ResMut<SpecializedComputePipelines<ParticlesUpdatePipeline>>,
    // update_pipeline: Res<ParticlesUpdatePipeline>, // TODO move update_pipeline.pipeline to
    // EffectsMeta
    mut effects_meta: ResMut<EffectsMeta>,
    mut effect_cache: ResMut<EffectCache>,
    mut extracted_effects: ResMut<ExtractedEffects>,
    mut effect_bind_groups: ResMut<EffectBindGroups>,
) {
    trace!("prepare_effects");

    // Allocate spawner buffer if needed
    // if effects_meta.spawner_buffer.is_empty() {
    //    effects_meta.spawner_buffer.push(GpuSpawnerParams::default());
    //}

    // Write vertices (TODO - lazily once only)
    effects_meta
        .vertices
        .write_buffer(&render_device, &render_queue);

    // Clear last frame's buffer resizes which may have occured during last frame,
    // during `Node::run()` while the `BufferTable` could not be mutated.
    effects_meta
        .dispatch_indirect_buffer
        .clear_previous_frame_resizes();
    effects_meta
        .render_effect_dispatch_buffer
        .clear_previous_frame_resizes();
    effects_meta
        .render_group_dispatch_buffer
        .clear_previous_frame_resizes();

    // Allocate new effects, deallocate removed ones
    let removed_effect_entities = std::mem::take(&mut extracted_effects.removed_effect_entities);
    for entity in &removed_effect_entities {
        extracted_effects.effects.remove(entity);
    }
    effects_meta.add_remove_effects(
        std::mem::take(&mut extracted_effects.added_effects),
        removed_effect_entities,
        &render_device,
        &render_queue,
        &mut effect_bind_groups,
        &mut effect_cache,
    );

    // // sort first by z and then by handle. this ensures that, when possible,
    // batches span multiple z layers // batches won't span z-layers if there is
    // another batch between them extracted_effects.effects.sort_by(|a, b| {
    //     match FloatOrd(a.transform.w_axis[2]).cmp(&FloatOrd(b.transform.
    // w_axis[2])) {         Ordering::Equal => a.handle.cmp(&b.handle),
    //         other => other,
    //     }
    // });

    // Build batcher inputs from extracted effects
    let effects = std::mem::take(&mut extracted_effects.effects);

    let effect_entity_list = effects
        .into_iter()
        .map(|(entity, extracted_effect)| {
            let id = effects_meta.entity_map.get(&entity).unwrap().cache_id;
            let property_buffer = effect_cache.get_property_buffer(id).cloned(); // clone handle for lifetime
            let effect_slices = effect_cache.get_slices(id);
            let group_order = effect_cache.get_group_order(id);

            BatchesInput {
                handle: extracted_effect.handle,
                entity,
                effect_slices,
                property_layout: extracted_effect.property_layout.clone(),
                effect_shaders: extracted_effect.effect_shaders.clone(),
                layout_flags: extracted_effect.layout_flags,
                texture_layout: extracted_effect.texture_layout.clone(),
                textures: extracted_effect.textures.clone(),
                alpha_mode: extracted_effect.alpha_mode,
                transform: extracted_effect.transform.into(),
                inverse_transform: extracted_effect.inverse_transform.into(),
                particle_layout: extracted_effect.particle_layout.clone(),
                property_buffer,
                group_order: group_order.to_vec(),
                property_data: extracted_effect.property_data,
                initializers: extracted_effect.initializers,
                #[cfg(feature = "2d")]
                z_sort_key_2d: extracted_effect.z_sort_key_2d,
            }
        })
        .collect::<Vec<_>>();
    trace!("Collected {} extracted effects", effect_entity_list.len());

    // Sort first by effect buffer index, then by slice range (see EffectSlice)
    // inside that buffer. This is critical for batching to work, because
    // batching effects is based on compatible items, which implies same GPU
    // buffer and continuous slice ranges (the next slice start must be equal to
    // the previous start end, without gap). EffectSlice already contains both
    // information, and the proper ordering implementation.
    // effect_entity_list.sort_by_key(|a| a.effect_slice.clone());

    // Loop on all extracted effects in order and try to batch them together to
    // reduce draw calls
    effects_meta.spawner_buffer.clear();
    effects_meta.particle_group_buffer.clear();
    let mut total_group_count = 0;
    for (effect_index, input) in effect_entity_list.into_iter().enumerate() {
        let particle_layout_min_binding_size =
            input.effect_slices.particle_layout.min_binding_size();
        let property_layout_min_binding_size = if input.property_layout.is_empty() {
            None
        } else {
            Some(input.property_layout.min_binding_size())
        };

        // Create init pipeline key flags.
        let mut init_pipeline_key_flags = ParticleInitPipelineKeyFlags::empty();
        init_pipeline_key_flags.set(
            ParticleInitPipelineKeyFlags::ATTRIBUTE_PREV,
            input.particle_layout.contains(Attribute::PREV),
        );
        init_pipeline_key_flags.set(
            ParticleInitPipelineKeyFlags::ATTRIBUTE_NEXT,
            input.particle_layout.contains(Attribute::NEXT),
        );

        // Specialize the init pipeline based on the effect.
        let init_and_update_pipeline_ids = input
            .effect_shaders
            .iter()
            .enumerate()
            .map(|(group_index, shader)| {
                let mut flags = init_pipeline_key_flags;

                // If this is a cloner, add the appropriate flag.
                match input.initializers[group_index] {
                    EffectInitializer::Spawner(_) => {}
                    EffectInitializer::Cloner(_) => {
                        flags.insert(ParticleInitPipelineKeyFlags::CLONE);
                    }
                }

                let init_pipeline_id = specialized_init_pipelines.specialize(
                    &pipeline_cache,
                    &init_pipeline,
                    ParticleInitPipelineKey {
                        shader: shader.init.clone(),
                        particle_layout_min_binding_size,
                        property_layout_min_binding_size,
                        flags,
                    },
                );
                trace!("Init pipeline specialized: id={:?}", init_pipeline_id);

                let update_pipeline_id = specialized_update_pipelines.specialize(
                    &pipeline_cache,
                    &update_pipeline,
                    ParticleUpdatePipelineKey {
                        shader: shader.update.clone(),
                        particle_layout: input.effect_slices.particle_layout.clone(),
                        property_layout: input.property_layout.clone(),
                        is_trail: matches!(
                            input.initializers[group_index],
                            EffectInitializer::Cloner(_)
                        ),
                    },
                );
                trace!("Update pipeline specialized: id={:?}", update_pipeline_id);

                InitAndUpdatePipelineIds {
                    init: init_pipeline_id,
                    update: update_pipeline_id,
                }
            })
            .collect();

        let init_shaders: Vec<_> = input
            .effect_shaders
            .iter()
            .map(|shaders| shaders.init.clone())
            .collect();
        trace!("init_shader(s) = {:?}", init_shaders);

        let update_shaders: Vec<_> = input
            .effect_shaders
            .iter()
            .map(|shaders| shaders.update.clone())
            .collect();
        trace!("update_shader(s) = {:?}", update_shaders);

        let render_shaders: Vec<_> = input
            .effect_shaders
            .iter()
            .map(|shaders| shaders.render.clone())
            .collect();
        trace!("render_shader(s) = {:?}", render_shaders);

        let layout_flags = input.layout_flags;
        trace!("layout_flags = {:?}", layout_flags);

        trace!(
            "particle_layout = {:?}",
            input.effect_slices.particle_layout
        );

        #[cfg(feature = "2d")]
        {
            trace!("z_sort_key_2d = {:?}", input.z_sort_key_2d);
        }

        // This callback is raised when creating a new batch from a single item, so the
        // base index for spawners is the current buffer size. Per-effect spawner values
        // will be pushed in order into the array.
        let spawner_base = effects_meta.spawner_buffer.len() as u32;

        for initializer in input.initializers.iter() {
            match initializer {
                EffectInitializer::Spawner(effect_spawner) => {
                    let spawner_params = GpuSpawnerParams {
                        transform: input.transform,
                        inverse_transform: input.inverse_transform,
                        spawn: effect_spawner.spawn_count as i32,
                        // FIXME - Probably bad to re-seed each time there's a change
                        seed: random::<u32>(),
                        count: 0,
                        // FIXME: the effect_index is global inside the global spawner buffer,
                        // but the group_index is the index of the particle buffer, which can
                        // in theory (with batching) contain > 1 effect per buffer.
                        effect_index: input.effect_slices.buffer_index,
                        lifetime: 0.0,
                        pad: Default::default(),
                    };
                    trace!("spawner params = {:?}", spawner_params);
                    effects_meta.spawner_buffer.push(spawner_params);
                }

                EffectInitializer::Cloner(effect_cloner) => {
                    let spawner_params = GpuSpawnerParams {
                        transform: input.transform,
                        inverse_transform: input.inverse_transform,
                        spawn: 0,
                        // FIXME - Probably bad to re-seed each time there's a change
                        seed: random::<u32>(),
                        count: 0,
                        // FIXME: the effect_index is global inside the global spawner buffer,
                        // but the group_index is the index of the particle buffer, which can
                        // in theory (with batching) contain > 1 effect per buffer.
                        effect_index: input.effect_slices.buffer_index,
                        lifetime: effect_cloner.cloner.lifetime,
                        pad: Default::default(),
                    };
                    trace!("cloner params = {:?}", spawner_params);
                    effects_meta.spawner_buffer.push(spawner_params);
                }
            }
        }

        // Create the particle group buffer entries.
        let mut first_particle_group_buffer_index = None;
        let mut local_group_count = 0;
        for (group_index, range) in input.effect_slices.slices.windows(2).enumerate() {
            let particle_group_buffer_index =
                effects_meta.particle_group_buffer.push(GpuParticleGroup {
                    global_group_index: total_group_count,
                    effect_index: effect_index as u32,
                    group_index_in_effect: group_index as u32,
                    indirect_index: range[0],
                    capacity: range[1] - range[0],
                    effect_particle_offset: input.effect_slices.slices[0],
                });
            if group_index == 0 {
                first_particle_group_buffer_index = Some(particle_group_buffer_index as u32);
            }
            total_group_count += 1;
            local_group_count += 1;
        }

        let effect_cache_id = effects_meta.entity_map.get(&input.entity).unwrap().cache_id;
        let dispatch_buffer_indices = effect_cache
            .get_dispatch_buffer_indices(effect_cache_id)
            .clone();

        // Write properties for this effect if they were modified.
        // FIXME - This doesn't work with batching!
        if let Some(property_data) = &input.property_data {
            trace!("Properties changed, need to (re-)upload to GPU");
            if let Some(property_buffer) = input.property_buffer.as_ref() {
                trace!("Scheduled property upload to GPU");
                render_queue.write_buffer(property_buffer, 0, property_data);
            } else {
                error!("Cannot upload properties to GPU, no property buffer!");
            }
        }

        #[cfg(feature = "2d")]
        let z_sort_key_2d = input.z_sort_key_2d;

        #[cfg(feature = "3d")]
        let translation_3d = input.transform.translation();

        // Spawn one shared EffectBatches for all groups of this effect. This contains
        // most of the data needed to drive rendering, except the per-group data.
        // However this doesn't drive rendering; this is just storage.
        let batches = EffectBatches::from_input(
            input,
            spawner_base,
            effect_cache_id,
            init_and_update_pipeline_ids,
            dispatch_buffer_indices,
            first_particle_group_buffer_index.unwrap_or_default(),
        );
        let batches_entity = commands.spawn(batches).id();

        // Spawn one EffectDrawBatch per group, to actually drive rendering. Each group
        // renders with a different indirect call. These are the entities that the
        // render phase items will receive.
        for group_index in 0..local_group_count {
            commands.spawn(EffectDrawBatch {
                batches_entity,
                group_index,
                #[cfg(feature = "2d")]
                z_sort_key_2d,
                #[cfg(feature = "3d")]
                translation_3d,
            });
        }
    }

    // Write the entire spawner buffer for this frame, for all effects combined
    effects_meta
        .spawner_buffer
        .write_buffer(&render_device, &render_queue);

    // Write the entire particle group buffer for this frame
    if effects_meta
        .particle_group_buffer
        .write_buffer(&render_device, &render_queue)
    {
        // The buffer changed; invalidate all bind groups for all effects.
        effect_cache.invalidate_sim_bind_groups();

        // Note: effects_meta.dr_indirect_bind_group is re-created each frame,
        // no need to clear explicitly.
    }

    // Update simulation parameters
    effects_meta
        .sim_params_uniforms
        .set(GpuSimParams::default());
    {
        let gpu_sim_params = effects_meta.sim_params_uniforms.get_mut();
        let sim_params = *sim_params;
        *gpu_sim_params = sim_params.into();

        gpu_sim_params.num_groups = total_group_count;

        trace!(
            "Simulation parameters: time={} delta_time={} virtual_time={} \
                virtual_delta_time={} real_time={} real_delta_time={} num_groups={}",
            gpu_sim_params.time,
            gpu_sim_params.delta_time,
            gpu_sim_params.virtual_time,
            gpu_sim_params.virtual_delta_time,
            gpu_sim_params.real_time,
            gpu_sim_params.real_delta_time,
            gpu_sim_params.num_groups,
        );
    }
    // FIXME - There's no simple way to tell if write_buffer() reallocates...
    let prev_buffer_id = effects_meta.sim_params_uniforms.buffer().map(|b| b.id());
    effects_meta
        .sim_params_uniforms
        .write_buffer(&render_device, &render_queue);
    if prev_buffer_id != effects_meta.sim_params_uniforms.buffer().map(|b| b.id()) {
        // Buffer changed, invalidate bind groups
        effects_meta.sim_params_bind_group = None;
    }
}

/// The per-buffer bind group for the GPU particle buffer.
pub(crate) struct BufferBindGroups {
    /// Bind group for the render graphic shader.
    ///
    /// ```wgsl
    /// @binding(0) var<storage, read> particle_buffer : ParticleBuffer;
    /// @binding(1) var<storage, read> indirect_buffer : IndirectBuffer;
    /// @binding(2) var<storage, read> dispatch_indirect : DispatchIndirect;
    /// #ifdef RENDER_NEEDS_SPAWNER
    /// @binding(3) var<storage, read> spawner : Spawner;
    /// #endif
    /// ```
    render: BindGroup,
}

/// Combination of a texture layout and the bound textures.
#[derive(Debug, Default, Clone, PartialEq, Eq, Hash)]
struct Material {
    layout: TextureLayout,
    textures: Vec<AssetId<Image>>,
}

impl Material {
    /// Get the bind group entries to create a bind group.
    pub fn make_entries<'a>(
        &self,
        gpu_images: &'a RenderAssets<GpuImage>,
    ) -> Vec<BindGroupEntry<'a>> {
        self.textures
            .iter()
            .enumerate()
            .flat_map(|(index, id)| {
                if let Some(gpu_image) = gpu_images.get(*id) {
                    vec![
                        BindGroupEntry {
                            binding: index as u32 * 2,
                            resource: BindingResource::TextureView(&gpu_image.texture_view),
                        },
                        BindGroupEntry {
                            binding: index as u32 * 2 + 1,
                            resource: BindingResource::Sampler(&gpu_image.sampler),
                        },
                    ]
                } else {
                    vec![]
                }
            })
            .collect()
    }
}

#[derive(Default, Resource)]
pub struct EffectBindGroups {
    /// Map from buffer index to the bind groups shared among all effects that
    /// use that buffer.
    particle_buffers: HashMap<u32, BufferBindGroups>,
    /// Map of bind groups for image assets used as particle textures.
    images: HashMap<AssetId<Image>, BindGroup>,
    /// Map from effect index to its update render indirect bind group (group
    /// 3).
    update_render_indirect_bind_groups: HashMap<EffectCacheId, BindGroup>,
    /// Map from an effect material to its bind group.
    material_bind_groups: HashMap<Material, BindGroup>,
}

impl EffectBindGroups {
    pub fn particle_render(&self, buffer_index: u32) -> Option<&BindGroup> {
        self.particle_buffers
            .get(&buffer_index)
            .map(|bg| &bg.render)
    }
}

#[derive(SystemParam)]
pub struct QueueEffectsReadOnlyParams<'w, 's> {
    #[cfg(feature = "2d")]
    draw_functions_2d: Res<'w, DrawFunctions<Transparent2d>>,
    #[cfg(feature = "3d")]
    draw_functions_3d: Res<'w, DrawFunctions<Transparent3d>>,
    #[cfg(feature = "3d")]
    draw_functions_alpha_mask: Res<'w, DrawFunctions<AlphaMask3d>>,
    #[system_param(ignore)]
    marker: PhantomData<&'s usize>,
}

fn emit_sorted_draw<T, F>(
    views: &Query<(Entity, &VisibleEntities, &ExtractedView)>,
    render_phases: &mut ResMut<ViewSortedRenderPhases<T>>,
    view_entities: &mut FixedBitSet,
    effect_batches: &Query<(Entity, &mut EffectBatches)>,
    effect_draw_batches: &Query<(Entity, &mut EffectDrawBatch)>,
    render_pipeline: &mut ParticlesRenderPipeline,
    mut specialized_render_pipelines: Mut<SpecializedRenderPipelines<ParticlesRenderPipeline>>,
    pipeline_cache: &PipelineCache,
    msaa_samples: u32,
    make_phase_item: F,
    #[cfg(all(feature = "2d", feature = "3d"))] pipeline_mode: PipelineMode,
) where
    T: SortedPhaseItem,
    F: Fn(CachedRenderPipelineId, Entity, &EffectDrawBatch, u32, &ExtractedView) -> T,
{
    trace!("emit_sorted_draw() {} views", views.iter().len());

    for (view_entity, visible_entities, view) in views.iter() {
        trace!("Process new sorted view");

        let Some(render_phase) = render_phases.get_mut(&view_entity) else {
            continue;
        };

        {
            #[cfg(feature = "trace")]
            let _span = bevy::utils::tracing::info_span!("collect_view_entities").entered();

            view_entities.clear();
            view_entities.extend(
                visible_entities
                    .iter::<WithCompiledParticleEffect>()
                    .map(|e| e.index() as usize),
            );
        }

        // For each view, loop over all the effect batches to determine if the effect
        // needs to be rendered for that view, and enqueue a view-dependent
        // batch if so.
        for (draw_entity, draw_batch) in effect_draw_batches.iter() {
            #[cfg(feature = "trace")]
            let _span_draw = bevy::utils::tracing::info_span!("draw_batch").entered();

            trace!(
                "Process draw batch: draw_entity={:?} group_index={} batches_entity={:?}",
                draw_entity,
                draw_batch.group_index,
                draw_batch.batches_entity,
            );

            // Get the EffectBatches this EffectDrawBatch is part of.
            let Ok((batches_entity, batches)) = effect_batches.get(draw_batch.batches_entity)
            else {
                continue;
            };

            trace!(
                "-> EffectBaches: entity={:?} buffer_index={} spawner_base={} layout_flags={:?}",
                batches_entity,
                batches.buffer_index,
                batches.spawner_base,
                batches.layout_flags,
            );

            // AlphaMask is a binned draw, so no sorted draw can possibly use it
            if batches.layout_flags.contains(LayoutFlags::USE_ALPHA_MASK) {
                continue;
            }

            // Check if batch contains any entity visible in the current view. Otherwise we
            // can skip the entire batch. Note: This is O(n^2) but (unlike
            // the Sprite renderer this is inspired from) we don't expect more than
            // a handful of particle effect instances, so would rather not pay the memory
            // cost of a FixedBitSet for the sake of an arguable speed-up.
            // TODO - Profile to confirm.
            #[cfg(feature = "trace")]
            let _span_check_vis = bevy::utils::tracing::info_span!("check_visibility").entered();
            let has_visible_entity = batches
                .entities
                .iter()
                .any(|index| view_entities.contains(*index as usize));
            if !has_visible_entity {
                trace!("No visible entity for view, not emitting any draw call.");
                continue;
            }
            #[cfg(feature = "trace")]
            _span_check_vis.exit();

            // Create and cache the bind group layout for this texture layout
            render_pipeline.cache_material(&batches.texture_layout);

            // FIXME - We draw the entire batch, but part of it may not be visible in this
            // view! We should re-batch for the current view specifically!

            let local_space_simulation = batches
                .layout_flags
                .contains(LayoutFlags::LOCAL_SPACE_SIMULATION);
            let use_alpha_mask = batches.layout_flags.contains(LayoutFlags::USE_ALPHA_MASK);
            let flipbook = batches.layout_flags.contains(LayoutFlags::FLIPBOOK);
            let needs_uv = batches.layout_flags.contains(LayoutFlags::NEEDS_UV);
            let ribbons = batches.layout_flags.contains(LayoutFlags::RIBBONS);
            let image_count = batches.texture_layout.layout.len() as u8;

            // Specialize the render pipeline based on the effect batch
            trace!(
                "Specializing render pipeline: render_shaders={:?} image_count={} use_alpha_mask={:?} flipbook={:?} hdr={}",
                batches.render_shaders,
                image_count,
                use_alpha_mask,
                flipbook,
                view.hdr
            );

            // Add a draw pass for the effect batch
            trace!("Emitting individual draws for batches and groups: group_batches.len()={} batches.render_shaders.len()={}", batches.group_batches.len(), batches.render_shaders.len());
            let render_shader_source = &batches.render_shaders[draw_batch.group_index as usize];
            trace!("Emit for group index #{}", draw_batch.group_index);

            let alpha_mode = batches.alpha_mode;

            #[cfg(feature = "trace")]
            let _span_specialize = bevy::utils::tracing::info_span!("specialize").entered();
            let render_pipeline_id = specialized_render_pipelines.specialize(
                pipeline_cache,
                render_pipeline,
                ParticleRenderPipelineKey {
                    shader: render_shader_source.clone(),
                    particle_layout: batches.particle_layout.clone(),
                    texture_layout: batches.texture_layout.clone(),
                    local_space_simulation,
                    use_alpha_mask,
                    alpha_mode,
                    flipbook,
                    needs_uv,
                    ribbons,
                    #[cfg(all(feature = "2d", feature = "3d"))]
                    pipeline_mode,
                    msaa_samples,
                    hdr: view.hdr,
                },
            );
            #[cfg(feature = "trace")]
            _span_specialize.exit();

            trace!(
                "+ Render pipeline specialized: id={:?} -> group_index={}",
                render_pipeline_id,
                draw_batch.group_index
            );
            trace!(
                "+ Add Transparent for batch on draw_entity {:?}: buffer_index={} \
                group_index={} spawner_base={} handle={:?}",
                draw_entity,
                batches.buffer_index,
                draw_batch.group_index,
                batches.spawner_base,
                batches.handle
            );
            render_phase.add(make_phase_item(
                render_pipeline_id,
                draw_entity,
                draw_batch,
                draw_batch.group_index,
                view,
            ));
        }
    }
}

#[cfg(feature = "3d")]
fn emit_binned_draw<T, F>(
    views: &Query<(Entity, &VisibleEntities, &ExtractedView)>,
    render_phases: &mut ResMut<ViewBinnedRenderPhases<T>>,
    view_entities: &mut FixedBitSet,
    effect_batches: &Query<(Entity, &mut EffectBatches)>,
    effect_draw_batches: &Query<(Entity, &mut EffectDrawBatch)>,
    render_pipeline: &mut ParticlesRenderPipeline,
    mut specialized_render_pipelines: Mut<SpecializedRenderPipelines<ParticlesRenderPipeline>>,
    pipeline_cache: &PipelineCache,
    msaa_samples: u32,
    make_bin_key: F,
    #[cfg(all(feature = "2d", feature = "3d"))] pipeline_mode: PipelineMode,
    use_alpha_mask: bool,
) where
    T: BinnedPhaseItem,
    F: Fn(CachedRenderPipelineId, &EffectDrawBatch, u32, &ExtractedView) -> T::BinKey,
{
    use bevy::render::render_phase::BinnedRenderPhaseType;

    trace!("emit_binned_draw() {} views", views.iter().len());

    for (view_entity, visible_entities, view) in views.iter() {
        trace!(
            "Process new binned view (use_alpha_mask={})",
            use_alpha_mask
        );

        let Some(render_phase) = render_phases.get_mut(&view_entity) else {
            continue;
        };

        {
            #[cfg(feature = "trace")]
            let _span = bevy::utils::tracing::info_span!("collect_view_entities").entered();

            view_entities.clear();
            view_entities.extend(
                visible_entities
                    .iter::<WithCompiledParticleEffect>()
                    .map(|e| e.index() as usize),
            );
        }

        // For each view, loop over all the effect batches to determine if the effect
        // needs to be rendered for that view, and enqueue a view-dependent
        // batch if so.
        for (draw_entity, draw_batch) in effect_draw_batches.iter() {
            #[cfg(feature = "trace")]
            let _span_draw = bevy::utils::tracing::info_span!("draw_batch").entered();

            trace!(
                "Process draw batch: draw_entity={:?} group_index={} batches_entity={:?}",
                draw_entity,
                draw_batch.group_index,
                draw_batch.batches_entity,
            );

            // Get the EffectBatches this EffectDrawBatch is part of.
            let Ok((batches_entity, batches)) = effect_batches.get(draw_batch.batches_entity)
            else {
                continue;
            };

            trace!(
                "-> EffectBaches: entity={:?} buffer_index={} spawner_base={} layout_flags={:?}",
                batches_entity,
                batches.buffer_index,
                batches.spawner_base,
                batches.layout_flags,
            );

            if use_alpha_mask != batches.layout_flags.contains(LayoutFlags::USE_ALPHA_MASK) {
                continue;
            }

            // Check if batch contains any entity visible in the current view. Otherwise we
            // can skip the entire batch. Note: This is O(n^2) but (unlike
            // the Sprite renderer this is inspired from) we don't expect more than
            // a handful of particle effect instances, so would rather not pay the memory
            // cost of a FixedBitSet for the sake of an arguable speed-up.
            // TODO - Profile to confirm.
            #[cfg(feature = "trace")]
            let _span_check_vis = bevy::utils::tracing::info_span!("check_visibility").entered();
            let has_visible_entity = batches
                .entities
                .iter()
                .any(|index| view_entities.contains(*index as usize));
            if !has_visible_entity {
                trace!("No visible entity for view, not emitting any draw call.");
                continue;
            }
            #[cfg(feature = "trace")]
            _span_check_vis.exit();

            // Create and cache the bind group layout for this texture layout
            render_pipeline.cache_material(&batches.texture_layout);

            // FIXME - We draw the entire batch, but part of it may not be visible in this
            // view! We should re-batch for the current view specifically!

            let local_space_simulation = batches
                .layout_flags
                .contains(LayoutFlags::LOCAL_SPACE_SIMULATION);
            let use_alpha_mask = batches.layout_flags.contains(LayoutFlags::USE_ALPHA_MASK);
            let flipbook = batches.layout_flags.contains(LayoutFlags::FLIPBOOK);
            let needs_uv = batches.layout_flags.contains(LayoutFlags::NEEDS_UV);
            let ribbons = batches.layout_flags.contains(LayoutFlags::RIBBONS);
            let image_count = batches.texture_layout.layout.len() as u8;

            // Specialize the render pipeline based on the effect batch
            trace!(
                "Specializing render pipeline: render_shaders={:?} image_count={} use_alpha_mask={:?} flipbook={:?} hdr={}",
                batches.render_shaders,
                image_count,
                use_alpha_mask,
                flipbook,
                view.hdr
            );

            // Add a draw pass for the effect batch
            trace!("Emitting individual draws for batches and groups: group_batches.len()={} batches.render_shaders.len()={}", batches.group_batches.len(), batches.render_shaders.len());
            let render_shader_source = &batches.render_shaders[draw_batch.group_index as usize];
            trace!("Emit for group index #{}", draw_batch.group_index);

            let alpha_mode = batches.alpha_mode;

            #[cfg(feature = "trace")]
            let _span_specialize = bevy::utils::tracing::info_span!("specialize").entered();
            let render_pipeline_id = specialized_render_pipelines.specialize(
                pipeline_cache,
                render_pipeline,
                ParticleRenderPipelineKey {
                    shader: render_shader_source.clone(),
                    particle_layout: batches.particle_layout.clone(),
                    texture_layout: batches.texture_layout.clone(),
                    local_space_simulation,
                    use_alpha_mask,
                    alpha_mode,
                    flipbook,
                    needs_uv,
                    ribbons,
                    #[cfg(all(feature = "2d", feature = "3d"))]
                    pipeline_mode,
                    msaa_samples,
                    hdr: view.hdr,
                },
            );
            #[cfg(feature = "trace")]
            _span_specialize.exit();

            trace!(
                "+ Render pipeline specialized: id={:?} -> group_index={}",
                render_pipeline_id,
                draw_batch.group_index
            );
            trace!(
                "+ Add Transparent for batch on draw_entity {:?}: buffer_index={} \
                group_index={} spawner_base={} handle={:?}",
                draw_entity,
                batches.buffer_index,
                draw_batch.group_index,
                batches.spawner_base,
                batches.handle
            );
            render_phase.add(
                make_bin_key(render_pipeline_id, draw_batch, draw_batch.group_index, view),
                draw_entity,
                BinnedRenderPhaseType::NonMesh,
            );
        }
    }
}

#[allow(clippy::too_many_arguments)]
pub(crate) fn queue_effects(
    views: Query<(Entity, &VisibleEntities, &ExtractedView)>,
    effects_meta: Res<EffectsMeta>,
    mut render_pipeline: ResMut<ParticlesRenderPipeline>,
    mut specialized_render_pipelines: ResMut<SpecializedRenderPipelines<ParticlesRenderPipeline>>,
    pipeline_cache: Res<PipelineCache>,
    mut effect_bind_groups: ResMut<EffectBindGroups>,
    effect_batches: Query<(Entity, &mut EffectBatches)>,
    effect_draw_batches: Query<(Entity, &mut EffectDrawBatch)>,
    events: Res<EffectAssetEvents>,
    read_params: QueueEffectsReadOnlyParams,
    msaa: Res<Msaa>,
    mut view_entities: Local<FixedBitSet>,
    #[cfg(feature = "2d")] mut transparent_2d_render_phases: ResMut<
        ViewSortedRenderPhases<Transparent2d>,
    >,
    #[cfg(feature = "3d")] mut transparent_3d_render_phases: ResMut<
        ViewSortedRenderPhases<Transparent3d>,
    >,
    #[cfg(feature = "3d")] mut alpha_mask_3d_render_phases: ResMut<
        ViewBinnedRenderPhases<AlphaMask3d>,
    >,
) {
    #[cfg(feature = "trace")]
    let _span = bevy::utils::tracing::info_span!("hanabi:queue_effects").entered();

    trace!("queue_effects");

    // If an image has changed, the GpuImage has (probably) changed
    for event in &events.images {
        match event {
            AssetEvent::Added { .. } => None,
            AssetEvent::LoadedWithDependencies { .. } => None,
            AssetEvent::Unused { .. } => None,
            AssetEvent::Modified { id } => {
                trace!("Destroy bind group of modified image asset {:?}", id);
                effect_bind_groups.images.remove(id)
            }
            AssetEvent::Removed { id } => {
                trace!("Destroy bind group of removed image asset {:?}", id);
                effect_bind_groups.images.remove(id)
            }
        };
    }

    if effects_meta.spawner_buffer.buffer().is_none() || effects_meta.spawner_buffer.is_empty() {
        // No spawners are active
        return;
    }

    // Loop over all 2D cameras/views that need to render effects
    #[cfg(feature = "2d")]
    {
        #[cfg(feature = "trace")]
        let _span_draw = bevy::utils::tracing::info_span!("draw_2d").entered();

        let draw_effects_function_2d = read_params
            .draw_functions_2d
            .read()
            .get_id::<DrawEffects>()
            .unwrap();

        // Effects with full alpha blending
        if !views.is_empty() {
            trace!("Emit effect draw calls for alpha blended 2D views...");
            emit_sorted_draw(
                &views,
                &mut transparent_2d_render_phases,
                &mut view_entities,
                &effect_batches,
                &effect_draw_batches,
                &mut render_pipeline,
                specialized_render_pipelines.reborrow(),
                &pipeline_cache,
                msaa.samples(),
                |id, entity, draw_batch, _group, _view| Transparent2d {
                    draw_function: draw_effects_function_2d,
                    pipeline: id,
                    entity,
                    sort_key: draw_batch.z_sort_key_2d,
                    batch_range: 0..1,
                    extra_index: PhaseItemExtraIndex::NONE,
                },
                #[cfg(feature = "3d")]
                PipelineMode::Camera2d,
            );
        }
    }

    // Loop over all 3D cameras/views that need to render effects
    #[cfg(feature = "3d")]
    {
        #[cfg(feature = "trace")]
        let _span_draw = bevy::utils::tracing::info_span!("draw_3d").entered();

        // Effects with full alpha blending
        if !views.is_empty() {
            trace!("Emit effect draw calls for alpha blended 3D views...");

            let draw_effects_function_3d = read_params
                .draw_functions_3d
                .read()
                .get_id::<DrawEffects>()
                .unwrap();

            emit_sorted_draw(
                &views,
                &mut transparent_3d_render_phases,
                &mut view_entities,
                &effect_batches,
                &effect_draw_batches,
                &mut render_pipeline,
                specialized_render_pipelines.reborrow(),
                &pipeline_cache,
                msaa.samples(),
                |id, entity, batch, _group, view| Transparent3d {
                    draw_function: draw_effects_function_3d,
                    pipeline: id,
                    entity,
                    distance: view
                        .rangefinder3d()
                        .distance_translation(&batch.translation_3d),
                    batch_range: 0..1,
                    extra_index: PhaseItemExtraIndex::NONE,
                },
                #[cfg(feature = "2d")]
                PipelineMode::Camera3d,
            );
        }

        // Effects with alpha mask
        if !views.is_empty() {
            #[cfg(feature = "trace")]
            let _span_draw = bevy::utils::tracing::info_span!("draw_alphamask").entered();

            trace!("Emit effect draw calls for alpha masked 3D views...");

            let draw_effects_function_alpha_mask = read_params
                .draw_functions_alpha_mask
                .read()
                .get_id::<DrawEffects>()
                .unwrap();

            emit_binned_draw(
                &views,
                &mut alpha_mask_3d_render_phases,
                &mut view_entities,
                &effect_batches,
                &effect_draw_batches,
                &mut render_pipeline,
                specialized_render_pipelines.reborrow(),
                &pipeline_cache,
                msaa.samples(),
                |id, _batch, _group, _view| OpaqueNoLightmap3dBinKey {
                    pipeline: id,
                    draw_function: draw_effects_function_alpha_mask,
                    asset_id: AssetId::<Image>::default().untyped(),
                    material_bind_group_id: None,
                    // },
                    // distance: view
                    //     .rangefinder3d()
                    //     .distance_translation(&batch.translation_3d),
                    // batch_range: 0..1,
                    // extra_index: PhaseItemExtraIndex::NONE,
                },
                #[cfg(feature = "2d")]
                PipelineMode::Camera3d,
                true,
            );
        }
    }
}

/// Prepare GPU resources for effect rendering.
///
/// This system runs in the [`Prepare`] render set, after Bevy has updated the
/// [`ViewUniforms`], which need to be referenced to get access to the current
/// camera view.
pub(crate) fn prepare_resources(
    mut effects_meta: ResMut<EffectsMeta>,
    render_device: Res<RenderDevice>,
    view_uniforms: Res<ViewUniforms>,
    render_pipeline: Res<ParticlesRenderPipeline>,
) {
    // Get the binding for the ViewUniform, the uniform data structure containing
    // the Camera data for the current view.
    let Some(view_binding) = view_uniforms.uniforms.binding() else {
        return;
    };

    // Create the bind group for the camera/view parameters
    effects_meta.view_bind_group = Some(render_device.create_bind_group(
        "hanabi:bind_group_camera_view",
        &render_pipeline.view_layout,
        &[
            BindGroupEntry {
                binding: 0,
                resource: view_binding,
            },
            BindGroupEntry {
                binding: 1,
                resource: effects_meta.sim_params_uniforms.binding().unwrap(),
            },
        ],
    ));
}

pub(crate) fn prepare_bind_groups(
    mut effects_meta: ResMut<EffectsMeta>,
    mut effect_cache: ResMut<EffectCache>,
    mut effect_bind_groups: ResMut<EffectBindGroups>,
    effect_batches: Query<(Entity, &mut EffectBatches)>,
    render_device: Res<RenderDevice>,
    dispatch_indirect_pipeline: Res<DispatchIndirectPipeline>,
    init_pipeline: Res<ParticlesInitPipeline>,
    update_pipeline: Res<ParticlesUpdatePipeline>,
    render_pipeline: ResMut<ParticlesRenderPipeline>,
    gpu_images: Res<RenderAssets<GpuImage>>,
) {
    if effects_meta.spawner_buffer.is_empty() || effects_meta.spawner_buffer.buffer().is_none() {
        return;
    }

    {
        #[cfg(feature = "trace")]
        let _span = bevy::utils::tracing::info_span!("shared_bind_groups").entered();

        // Create the bind group for the global simulation parameters
        if effects_meta.sim_params_bind_group.is_none() {
            effects_meta.sim_params_bind_group = Some(render_device.create_bind_group(
                "hanabi:bind_group_sim_params",
                &update_pipeline.sim_params_layout, /* FIXME - Shared with vfx_update, is
                                                     * that OK? */
                &[BindGroupEntry {
                    binding: 0,
                    resource: effects_meta.sim_params_uniforms.binding().unwrap(),
                }],
            ));
        }

        // Create the bind group for the spawner parameters
        // FIXME - This is shared by init and update; should move
        // "update_pipeline.spawner_buffer_layout" out of "update_pipeline"
        trace!(
            "Spawner buffer bind group: size={} aligned_size={}",
            GpuSpawnerParams::min_size().get(),
            effects_meta.spawner_buffer.aligned_size()
        );
        assert!(
            effects_meta.spawner_buffer.aligned_size()
                >= GpuSpawnerParams::min_size().get() as usize
        );
        // Note: we clear effects_meta.spawner_buffer each frame in prepare_effects(),
        // so this bind group is always invalid at the minute and always needs
        // re-creation.
        effects_meta.spawner_bind_group = effects_meta.spawner_buffer.buffer().map(|buffer| {
            render_device.create_bind_group(
                "hanabi:bind_group_spawner_buffer",
                &update_pipeline.spawner_buffer_layout, // FIXME - Shared with init,is that OK?
                &[BindGroupEntry {
                    binding: 0,
                    resource: BindingResource::Buffer(BufferBinding {
                        buffer,
                        offset: 0,
                        size: Some(
                            NonZeroU64::new(effects_meta.spawner_buffer.aligned_size() as u64)
                                .unwrap(),
                        ),
                    }),
                }],
            )
        });

        // Create the bind group for the indirect dispatch of all effects
        effects_meta.dr_indirect_bind_group = match (
            effects_meta.render_effect_dispatch_buffer.buffer(),
            effects_meta.render_group_dispatch_buffer.buffer(),
            effects_meta.dispatch_indirect_buffer.buffer(),
            effects_meta.particle_group_buffer.buffer(),
            effects_meta.spawner_buffer.buffer(),
        ) {
            (
                Some(render_effect_dispatch_buffer),
                Some(render_group_dispatch_buffer),
                Some(dispatch_indirect_buffer),
                Some(particle_group_buffer),
                Some(spawner_buffer),
            ) => {
                Some(render_device.create_bind_group(
                    "hanabi:bind_group_vfx_indirect_dr_indirect",
                    &dispatch_indirect_pipeline.dispatch_indirect_layout,
                    &[
                        BindGroupEntry {
                            binding: 0,
                            resource: BindingResource::Buffer(BufferBinding {
                                buffer: render_effect_dispatch_buffer,
                                offset: 0,
                                size: None, //NonZeroU64::new(256), // Some(GpuRenderIndirect::min_size()),
                            }),
                        },
                        BindGroupEntry {
                            binding: 1,
                            resource: BindingResource::Buffer(BufferBinding {
                                buffer: render_group_dispatch_buffer,
                                offset: 0,
                                size: None, //NonZeroU64::new(256), // Some(GpuRenderIndirect::min_size()),
                            }),
                        },
                        BindGroupEntry {
                            binding: 2,
                            resource: BindingResource::Buffer(BufferBinding {
                                buffer: dispatch_indirect_buffer,
                                offset: 0,
                                size: None, //NonZeroU64::new(256), // Some(GpuDispatchIndirect::min_size()),
                            }),
                        },
                        BindGroupEntry {
                            binding: 3,
                            resource: BindingResource::Buffer(BufferBinding {
                                buffer: particle_group_buffer,
                                offset: 0,
                                size: None,
                            }),
                        },
                        BindGroupEntry {
                            binding: 4,
                            resource: BindingResource::Buffer(BufferBinding {
                                buffer: spawner_buffer,
                                offset: 0,
                                size: None,
                            }),
                        },
                    ],
                ))
            }
            _ => None,
        };

        let init_render_indirect_bind_group = match (
            effects_meta.render_effect_dispatch_buffer.buffer(),
            effects_meta.render_group_dispatch_buffer.buffer(),
        ) {
            (Some(render_effect_dispatch_buffer), Some(render_group_dispatch_buffer)) => {
                Some(render_device.create_bind_group(
                    "hanabi:bind_group_init_render_dispatch",
                    &init_pipeline.render_indirect_layout,
                    &[
                        BindGroupEntry {
                            binding: 0,
                            resource: BindingResource::Buffer(BufferBinding {
                                buffer: render_effect_dispatch_buffer,
                                offset: 0,
                                size: Some(effects_meta.gpu_limits.render_effect_indirect_size()),
                            }),
                        },
                        BindGroupEntry {
                            binding: 1,
                            resource: BindingResource::Buffer(BufferBinding {
                                buffer: render_group_dispatch_buffer,
                                offset: 0,
                                size: Some(effects_meta.gpu_limits.render_group_indirect_size()),
                            }),
                        },
                        BindGroupEntry {
                            binding: 2,
                            resource: BindingResource::Buffer(BufferBinding {
                                buffer: render_group_dispatch_buffer,
                                offset: 0,
                                size: Some(effects_meta.gpu_limits.render_group_indirect_size()),
                            }),
                        },
                    ],
                ))
            }

            (_, _) => None,
        };

        // Create the bind group for the indirect render buffer use in the init shader
        effects_meta.init_render_indirect_bind_group = init_render_indirect_bind_group;
    }

    // Make a copy of the buffer ID before borrowing effects_meta mutably in the
    // loop below
    let Some(indirect_buffer) = effects_meta.dispatch_indirect_buffer.buffer().cloned() else {
        return;
    };
    let Some(spawner_buffer) = effects_meta.spawner_buffer.buffer().cloned() else {
        return;
    };

    // Create the per-effect render bind groups
    trace!("Create per-effect render bind groups...");
    for (buffer_index, buffer) in effect_cache.buffers().iter().enumerate() {
        #[cfg(feature = "trace")]
        let _span_buffer = bevy::utils::tracing::info_span!("create_buffer_bind_groups").entered();

        let Some(buffer) = buffer else {
            trace!(
                "Effect buffer index #{} has no allocated EffectBuffer, skipped.",
                buffer_index
            );
            continue;
        };

        // Ensure all effect groups have a bind group for the entire buffer of the
        // group, since the update phase runs on an entire group/buffer at once,
        // with all the effect instances in it batched together.
        trace!("effect particle buffer_index=#{}", buffer_index);
        effect_bind_groups
            .particle_buffers
            .entry(buffer_index as u32)
            .or_insert_with(|| {
                trace!(
                    "Create new particle bind groups for buffer_index={} | particle_layout {:?} | property_layout {:?}",
                    buffer_index,
                    buffer.particle_layout(),
                    buffer.property_layout(),
                );

                let dispatch_indirect_size = GpuDispatchIndirect::aligned_size(render_device
                    .limits()
                    .min_storage_buffer_offset_alignment);
                let mut entries = vec![
                    BindGroupEntry {
                        binding: 0,
                        resource: buffer.max_binding(),
                    },
                    BindGroupEntry {
                        binding: 1,
                        resource: buffer.indirect_max_binding(),
                    },
                    BindGroupEntry {
                        binding: 2,
                        resource: BindingResource::Buffer(BufferBinding {
                            buffer: &indirect_buffer,
                            offset: 0,
                            size: Some(dispatch_indirect_size),
                        }),
                    },
                ];
                if buffer.layout_flags().contains(LayoutFlags::LOCAL_SPACE_SIMULATION) {
                    entries.push(BindGroupEntry {
                        binding: 3,
                        resource: BindingResource::Buffer(BufferBinding {
                            buffer: &spawner_buffer,
                            offset: 0,
                            size: Some(GpuSpawnerParams::min_size()),
                        }),
                    });
                }
                trace!("Creating render bind group with {} entries (layout flags: {:?})", entries.len(), buffer.layout_flags());
                let render = render_device.create_bind_group(
                    &format!("hanabi:bind_group_render_vfx{buffer_index}_particles")[..],
                     buffer.particle_layout_bind_group_with_dispatch(),
                     &entries,
                );

                BufferBindGroups {
                    render,
                }
            });
    }

    // Create the per-effect bind groups.
    for (entity, effect_batches) in effect_batches.iter() {
        #[cfg(feature = "trace")]
        let _span_buffer = bevy::utils::tracing::info_span!("create_batch_bind_groups").entered();

        let effect_cache_id = effect_batches.effect_cache_id;

        // Convert indirect buffer offsets from indices to bytes.
        let first_effect_particle_group_buffer_offset = effects_meta
            .gpu_limits
            .particle_group_offset(effect_batches.first_particle_group_buffer_index)
            as u64;
        let effect_particle_groups_buffer_size = NonZeroU64::try_from(
            u32::from(effects_meta.gpu_limits.particle_group_aligned_size) as u64
                * effect_batches.group_batches.len() as u64,
        )
        .unwrap();
        let group_binding = BufferBinding {
            buffer: effects_meta.particle_group_buffer.buffer().unwrap(),
            offset: first_effect_particle_group_buffer_offset,
            size: Some(effect_particle_groups_buffer_size),
        };

        let Some(Some(effect_buffer)) = effect_cache
            .buffers_mut()
            .get_mut(effect_batches.buffer_index as usize)
        else {
            error!("No particle buffer allocated for entity {:?}", entity);
            continue;
        };

        // Bind group for the init compute shader to simulate particles.
        effect_buffer.create_sim_bind_group(
            effect_batches.buffer_index,
            &render_device,
            group_binding,
        );

        if effect_bind_groups
            .update_render_indirect_bind_groups
            .get(&effect_cache_id)
            .is_none()
        {
            let DispatchBufferIndices {
                render_effect_metadata_buffer_index: render_effect_dispatch_buffer_index,
                first_render_group_dispatch_buffer_index,
                ..
            } = effect_batches.dispatch_buffer_indices;

            let storage_alignment = effects_meta.gpu_limits.storage_buffer_align.get();
            let render_effect_indirect_size =
                GpuRenderEffectMetadata::aligned_size(storage_alignment);
            let total_render_group_indirect_size = NonZeroU64::new(
                GpuRenderGroupIndirect::aligned_size(storage_alignment).get()
                    * effect_batches.group_batches.len() as u64,
            )
            .unwrap();
            let particles_buffer_layout_update_render_indirect = render_device.create_bind_group(
                "hanabi:bind_group_update_render_group_dispatch",
                &update_pipeline.render_indirect_layout,
                &[
                    BindGroupEntry {
                        binding: 0,
                        resource: BindingResource::Buffer(BufferBinding {
                            buffer: effects_meta.render_effect_dispatch_buffer.buffer().unwrap(),
                            offset: effects_meta.gpu_limits.render_effect_indirect_offset(
                                render_effect_dispatch_buffer_index.0,
                            ),
                            size: Some(render_effect_indirect_size),
                        }),
                    },
                    BindGroupEntry {
                        binding: 1,
                        resource: BindingResource::Buffer(BufferBinding {
                            buffer: effects_meta.render_group_dispatch_buffer.buffer().unwrap(),
                            offset: effects_meta.gpu_limits.render_group_indirect_offset(
                                first_render_group_dispatch_buffer_index.0,
                            ),
                            size: Some(total_render_group_indirect_size),
                        }),
                    },
                ],
            );

            effect_bind_groups
                .update_render_indirect_bind_groups
                .insert(
                    effect_cache_id,
                    particles_buffer_layout_update_render_indirect,
                );
        }

        // Ensure the particle texture(s) are available as GPU resources and that a bind
        // group for them exists FIXME fix this insert+get below
        if !effect_batches.texture_layout.layout.is_empty() {
            // This should always be available, as this is cached into the render pipeline
            // just before we start specializing it.
            let Some(material_bind_group_layout) =
                render_pipeline.get_material(&effect_batches.texture_layout)
            else {
                error!(
                    "Failed to find material bind group layout for buffer #{}",
                    effect_batches.buffer_index
                );
                continue;
            };

            // TODO = move
            let material = Material {
                layout: effect_batches.texture_layout.clone(),
                textures: effect_batches.textures.iter().map(|h| h.id()).collect(),
            };
            assert_eq!(material.layout.layout.len(), material.textures.len());

            let bind_group_entries = material.make_entries(&gpu_images);

            effect_bind_groups
                .material_bind_groups
                .entry(material.clone())
                .or_insert_with(|| {
                    render_device.create_bind_group(
                        &format!(
                            "hanabi:material_bind_group_{}",
                            material.layout.layout.len()
                        )[..],
                        material_bind_group_layout,
                        &bind_group_entries[..],
                    )
                });
        }
    }
}

type DrawEffectsSystemState = SystemState<(
    SRes<EffectsMeta>,
    SRes<EffectBindGroups>,
    SRes<PipelineCache>,
    SQuery<Read<ViewUniformOffset>>,
    SQuery<Read<EffectBatches>>,
    SQuery<Read<EffectDrawBatch>>,
)>;

/// Draw function for rendering all active effects for the current frame.
///
/// Effects are rendered in the [`Transparent2d`] phase of the main 2D pass,
/// and the [`Transparent3d`] phase of the main 3D pass.
pub(crate) struct DrawEffects {
    params: DrawEffectsSystemState,
}

impl DrawEffects {
    pub fn new(world: &mut World) -> Self {
        Self {
            params: SystemState::new(world),
        }
    }
}

/// Draw all particles of a single effect in view, in 2D or 3D.
///
/// FIXME: use pipeline ID to look up which group index it is.
fn draw<'w>(
    world: &'w World,
    pass: &mut TrackedRenderPass<'w>,
    view: Entity,
    entity: Entity,
    pipeline_id: CachedRenderPipelineId,
    params: &mut DrawEffectsSystemState,
) {
    let (effects_meta, effect_bind_groups, pipeline_cache, views, effects, effect_draw_batches) =
        params.get(world);
    let view_uniform = views.get(view).unwrap();
    let effects_meta = effects_meta.into_inner();
    let effect_bind_groups = effect_bind_groups.into_inner();
    let effect_draw_batch = effect_draw_batches.get(entity).unwrap();
    let effect_batches = effects.get(effect_draw_batch.batches_entity).unwrap();

    let gpu_limits = &effects_meta.gpu_limits;

    let Some(pipeline) = pipeline_cache.into_inner().get_render_pipeline(pipeline_id) else {
        return;
    };

    trace!("render pass");

    pass.set_render_pipeline(pipeline);

    // Vertex buffer containing the particle model to draw. Generally a quad.
    pass.set_vertex_buffer(0, effects_meta.vertices.buffer().unwrap().slice(..));

    // View properties (camera matrix, etc.)
    pass.set_bind_group(
        0,
        effects_meta.view_bind_group.as_ref().unwrap(),
        &[view_uniform.offset],
    );

    // Particles buffer
    let dispatch_indirect_offset = gpu_limits.dispatch_indirect_offset(effect_batches.buffer_index);
    trace!(
        "set_bind_group(1): dispatch_indirect_offset={}",
        dispatch_indirect_offset
    );
    let spawner_base = effect_batches.spawner_base;
    let spawner_buffer_aligned = effects_meta.spawner_buffer.aligned_size();
    assert!(spawner_buffer_aligned >= GpuSpawnerParams::min_size().get() as usize);
    let spawner_offset = spawner_base * spawner_buffer_aligned as u32;
    let dyn_uniform_indices: [u32; 2] = [dispatch_indirect_offset, spawner_offset];
    let dyn_uniform_indices = if effect_batches
        .layout_flags
        .contains(LayoutFlags::LOCAL_SPACE_SIMULATION)
    {
        &dyn_uniform_indices
    } else {
        &dyn_uniform_indices[..1]
    };
    pass.set_bind_group(
        1,
        effect_bind_groups
            .particle_render(effect_batches.buffer_index)
            .unwrap(),
        dyn_uniform_indices,
    );

    // Particle texture
    // TODO = move
    let material = Material {
        layout: effect_batches.texture_layout.clone(),
        textures: effect_batches.textures.iter().map(|h| h.id()).collect(),
    };
    if !effect_batches.texture_layout.layout.is_empty() {
        if let Some(bind_group) = effect_bind_groups.material_bind_groups.get(&material) {
            pass.set_bind_group(2, bind_group, &[]);
        } else {
            // Texture(s) not ready; skip this drawing for now
            trace!(
                "Particle material bind group not available for batch buf={}. Skipping draw call.",
                effect_batches.buffer_index,
            );
            return; // continue;
        }
    }

    let render_indirect_buffer = effects_meta.render_group_dispatch_buffer.buffer().unwrap();
    let group_index = effect_draw_batch.group_index;
    let effect_batch = &effect_batches.group_batches[group_index as usize];

    let render_group_dispatch_indirect_index = effect_batches
        .dispatch_buffer_indices
        .first_render_group_dispatch_buffer_index
        .0
        + group_index;

    trace!(
        "Draw up to {} particles with {} vertices per particle for batch from buffer #{} \
            (render_group_dispatch_indirect_index={:?}, group_index={}).",
        effect_batch.slice.len(),
        effects_meta.vertices.len(),
        effect_batches.buffer_index,
        render_group_dispatch_indirect_index,
        group_index,
    );

    pass.draw_indirect(
        render_indirect_buffer,
        render_group_dispatch_indirect_index as u64
            * u32::from(gpu_limits.render_group_indirect_aligned_size) as u64,
    );
}

#[cfg(feature = "2d")]
impl Draw<Transparent2d> for DrawEffects {
    fn draw<'w>(
        &mut self,
        world: &'w World,
        pass: &mut TrackedRenderPass<'w>,
        view: Entity,
        item: &Transparent2d,
    ) {
        trace!("Draw<Transparent2d>: view={:?}", view);
        draw(
            world,
            pass,
            view,
            item.entity,
            item.pipeline,
            &mut self.params,
        );
    }
}

#[cfg(feature = "3d")]
impl Draw<Transparent3d> for DrawEffects {
    fn draw<'w>(
        &mut self,
        world: &'w World,
        pass: &mut TrackedRenderPass<'w>,
        view: Entity,
        item: &Transparent3d,
    ) {
        trace!("Draw<Transparent3d>: view={:?}", view);
        draw(
            world,
            pass,
            view,
            item.entity,
            item.pipeline,
            &mut self.params,
        );
    }
}

#[cfg(feature = "3d")]
impl Draw<AlphaMask3d> for DrawEffects {
    fn draw<'w>(
        &mut self,
        world: &'w World,
        pass: &mut TrackedRenderPass<'w>,
        view: Entity,
        item: &AlphaMask3d,
    ) {
        trace!("Draw<AlphaMask3d>: view={:?}", view);
        draw(
            world,
            pass,
            view,
            item.representative_entity,
            item.key.pipeline,
            &mut self.params,
        );
    }
}

fn create_init_particles_bind_group_layout(
    render_device: &RenderDevice,
    label: &str,
    particle_layout_min_binding_size: NonZero<u64>,
    property_layout_min_binding_size: Option<NonZero<u64>>,
) -> BindGroupLayout {
    let mut entries = Vec::with_capacity(3);
    // (1,0) ParticleBuffer
    entries.push(BindGroupLayoutEntry {
        binding: 0,
        visibility: ShaderStages::COMPUTE,
        ty: BindingType::Buffer {
            ty: BufferBindingType::Storage { read_only: false },
            has_dynamic_offset: false,
            min_binding_size: Some(particle_layout_min_binding_size),
        },
        count: None,
    });
    // (1,1) IndirectBuffer
    entries.push(BindGroupLayoutEntry {
        binding: 1,
        visibility: ShaderStages::COMPUTE,
        ty: BindingType::Buffer {
            ty: BufferBindingType::Storage { read_only: false },
            has_dynamic_offset: false,
            min_binding_size: BufferSize::new(12),
        },
        count: None,
    });
    // (1,2) array<ParticleGroup>
    let particle_group_size =
        GpuParticleGroup::aligned_size(render_device.limits().min_storage_buffer_offset_alignment);
    entries.push(BindGroupLayoutEntry {
        binding: 2,
        visibility: ShaderStages::COMPUTE,
        ty: BindingType::Buffer {
            ty: BufferBindingType::Storage { read_only: true },
            has_dynamic_offset: false,
            min_binding_size: Some(particle_group_size),
        },
        count: None,
    });
    if let Some(min_binding_size) = property_layout_min_binding_size {
        // (1,3) Properties
        entries.push(BindGroupLayoutEntry {
            binding: 3,
            visibility: ShaderStages::COMPUTE,
            ty: BindingType::Buffer {
                ty: BufferBindingType::Storage { read_only: true },
                has_dynamic_offset: false, // TODO
                min_binding_size: Some(min_binding_size),
            },
            count: None,
        });
    }

    trace!(
        "Creating particle bind group layout '{}' for init pass with {} entries.",
        label,
        entries.len()
    );
    render_device.create_bind_group_layout(label, &entries)
}

fn create_init_render_indirect_bind_group_layout(
    render_device: &RenderDevice,
    label: &str,
    clone: bool,
) -> BindGroupLayout {
    let storage_alignment = render_device.limits().min_storage_buffer_offset_alignment;
    let render_effect_indirect_size = GpuRenderEffectMetadata::aligned_size(storage_alignment);
    let render_group_indirect_size = GpuRenderGroupIndirect::aligned_size(storage_alignment);

    let mut entries = vec![
        // @binding(0) var<storage, read_write> render_effect_indirect :
        // RenderEffectMetadata
        BindGroupLayoutEntry {
            binding: 0,
            visibility: ShaderStages::COMPUTE,
            ty: BindingType::Buffer {
                ty: BufferBindingType::Storage { read_only: false },
                has_dynamic_offset: true,
                min_binding_size: Some(render_effect_indirect_size),
            },
            count: None,
        },
        // @binding(1) var<storage, read_write> dest_render_group_indirect : RenderGroupIndirect
        BindGroupLayoutEntry {
            binding: 1,
            visibility: ShaderStages::COMPUTE,
            ty: BindingType::Buffer {
                ty: BufferBindingType::Storage { read_only: false },
                has_dynamic_offset: true,
                min_binding_size: Some(render_group_indirect_size),
            },
            count: None,
        },
    ];

    if clone {
        // @binding(2) var<storage, read_write> src_render_group_indirect : RenderGroupIndirect
        entries.push(BindGroupLayoutEntry {
            binding: 2,
            visibility: ShaderStages::COMPUTE,
            ty: BindingType::Buffer {
                ty: BufferBindingType::Storage { read_only: false },
                has_dynamic_offset: true,
                min_binding_size: Some(render_group_indirect_size),
            },
            count: None,
        });
    }

    render_device.create_bind_group_layout(label, &entries)
}

fn create_update_bind_group_layout(
    render_device: &RenderDevice,
    label: &str,
    particle_layout_min_binding_size: NonZero<u64>,
    property_layout_min_binding_size: Option<NonZero<u64>>,
) -> BindGroupLayout {
    let particle_group_size =
        GpuParticleGroup::aligned_size(render_device.limits().min_storage_buffer_offset_alignment);
    let mut entries = vec![
        // @binding(0) var<storage, read_write> particle_buffer : ParticleBuffer
        BindGroupLayoutEntry {
            binding: 0,
            visibility: ShaderStages::COMPUTE,
            ty: BindingType::Buffer {
                ty: BufferBindingType::Storage { read_only: false },
                has_dynamic_offset: false,
                min_binding_size: Some(particle_layout_min_binding_size),
            },
            count: None,
        },
        // @binding(1) var<storage, read_write> indirect_buffer : IndirectBuffer
        BindGroupLayoutEntry {
            binding: 1,
            visibility: ShaderStages::COMPUTE,
            ty: BindingType::Buffer {
                ty: BufferBindingType::Storage { read_only: false },
                has_dynamic_offset: false,
                min_binding_size: BufferSize::new(INDIRECT_INDEX_SIZE as _),
            },
            count: None,
        },
        // @binding(2) var<storage, read> particle_groups : array<ParticleGroup>
        BindGroupLayoutEntry {
            binding: 2,
            visibility: ShaderStages::COMPUTE,
            ty: BindingType::Buffer {
                ty: BufferBindingType::Storage { read_only: true },
                has_dynamic_offset: false,
                min_binding_size: Some(particle_group_size),
            },
            count: None,
        },
    ];
    if let Some(property_layout_min_binding_size) = property_layout_min_binding_size {
        // @binding(3) var<storage, read> properties : Properties
        entries.push(BindGroupLayoutEntry {
            binding: 3,
            visibility: ShaderStages::COMPUTE,
            ty: BindingType::Buffer {
                ty: BufferBindingType::Storage { read_only: true },
                has_dynamic_offset: false, // TODO
                min_binding_size: Some(property_layout_min_binding_size),
            },
            count: None,
        });
    }

    trace!(
        "Creating particle bind group layout '{}' for update pass with {} entries.",
        label,
        entries.len()
    );
    render_device.create_bind_group_layout(label, &entries)
}

/// Render node to run the simulation sub-graph once per frame.
///
/// This node doesn't simulate anything by itself, but instead schedules the
/// simulation sub-graph, where other nodes like [`VfxSimulateNode`] do the
/// actual simulation.
///
/// The simulation sub-graph is scheduled to run before the [`CameraDriverNode`]
/// renders all the views, such that rendered views have access to the
/// just-simulated particles to render them.
///
/// [`CameraDriverNode`]: bevy::render::camera::CameraDriverNode
pub(crate) struct VfxSimulateDriverNode;

impl Node for VfxSimulateDriverNode {
    fn run(
        &self,
        graph: &mut RenderGraphContext,
        _render_context: &mut RenderContext,
        _world: &World,
    ) -> Result<(), NodeRunError> {
        graph.run_sub_graph(
            crate::plugin::simulate_graph::HanabiSimulateGraph,
            vec![],
            None,
        )?;
        Ok(())
    }
}

/// Render node to run the simulation of all effects once per frame.
///
/// Runs inside the simulation sub-graph, looping over all extracted effect
/// batches to simulate them.
pub(crate) struct VfxSimulateNode {
    /// Query to retrieve the batches of effects to simulate and render.
    effect_query: QueryState<(Entity, Read<EffectBatches>)>,
}

impl VfxSimulateNode {
    /// Output particle buffer for that view. TODO - how to handle multiple
    /// buffers?! Should use Entity instead??
    // pub const OUT_PARTICLE_BUFFER: &'static str = "particle_buffer";

    /// Create a new node for simulating the effects of the given world.
    pub fn new(world: &mut World) -> Self {
        Self {
            effect_query: QueryState::new(world),
        }
    }
}

impl Node for VfxSimulateNode {
    fn input(&self) -> Vec<SlotInfo> {
        vec![]
    }

    fn update(&mut self, world: &mut World) {
        trace!("VfxSimulateNode::update()");
        self.effect_query.update_archetypes(world);
    }

    fn run(
        &self,
        _graph: &mut RenderGraphContext,
        render_context: &mut RenderContext,
        world: &World,
    ) -> Result<(), NodeRunError> {
        trace!("VfxSimulateNode::run()");

        // Get the Entity containing the ViewEffectsEntity component used as container
        // for the input data for this node.
        // let view_entity = graph.get_input_entity(Self::IN_VIEW)?;
        let pipeline_cache = world.resource::<PipelineCache>();

        let effects_meta = world.resource::<EffectsMeta>();
        let effect_cache = world.resource::<EffectCache>();
        let effect_bind_groups = world.resource::<EffectBindGroups>();
        let dispatch_indirect_pipeline = world.resource::<DispatchIndirectPipeline>();
        // let render_queue = world.resource::<RenderQueue>();

        // Make sure to schedule any buffer copy from changed effects before accessing
        // them
        {
            let command_encoder = render_context.command_encoder();
            effects_meta
                .dispatch_indirect_buffer
                .write_buffer(command_encoder);
            effects_meta
                .render_effect_dispatch_buffer
                .write_buffer(command_encoder);
            effects_meta
                .render_group_dispatch_buffer
                .write_buffer(command_encoder);
        }

        // Compute init pass
        let mut total_group_count = 0;
        {
            {
                trace!("loop over effect batches...");

                // Dispatch init compute jobs
                for (entity, batches) in self.effect_query.iter_manual(world) {
<<<<<<< HEAD
                    let render_effect_dispatch_buffer_index = batches
                        .dispatch_buffer_indices
                        .render_effect_metadata_buffer_index;
                    let first_render_group_dispatch_buffer_index = &batches
                        .dispatch_buffer_indices
                        .first_render_group_dispatch_buffer_index;

                    total_group_count += batches.group_batches.len() as u32;
=======
                    for &dest_group_index in batches.group_order.iter() {
                        let initializer = &batches.initializers[dest_group_index as usize];
                        let dest_render_group_dispatch_buffer_index = BufferTableId(
                            batches
                                .dispatch_buffer_indices
                                .first_render_group_dispatch_buffer_index
                                .0
                                + dest_group_index,
                        );
>>>>>>> 52b0253f

                        // Destination group spawners are packed one after one another.
                        let spawner_base = batches.spawner_base + dest_group_index;
                        let spawner_buffer_aligned = effects_meta.spawner_buffer.aligned_size();
                        assert!(
                            spawner_buffer_aligned >= GpuSpawnerParams::min_size().get() as usize
                        );
                        let spawner_offset = spawner_base * spawner_buffer_aligned as u32;

                        match initializer {
                            EffectInitializer::Spawner(effect_spawner) => {
                                let mut compute_pass = render_context
                                    .command_encoder()
                                    .begin_compute_pass(&ComputePassDescriptor {
                                        label: Some("hanabi:init"),
                                        timestamp_writes: None,
                                    });

                                let render_effect_dispatch_buffer_index = batches
                                    .dispatch_buffer_indices
                                    .render_effect_metadata_buffer_index;

                                // FIXME - Currently we unconditionally count
                                // all groups because the dispatch pass always
                                // runs on all groups. We should consider if
                                // it's worth skipping e.g. dormant or finished
                                // effects at the cost of extra complexity.
                                // total_group_count += batches.group_batches.len() as u32;

                                let Some(init_pipeline) = pipeline_cache.get_compute_pipeline(
                                    batches.init_and_update_pipeline_ids[dest_group_index as usize]
                                        .init,
                                ) else {
                                    if let CachedPipelineState::Err(err) = pipeline_cache
                                        .get_compute_pipeline_state(
                                            batches.init_and_update_pipeline_ids
                                                [dest_group_index as usize]
                                                .init,
                                        )
                                    {
                                        error!(
                                            "Failed to find init pipeline #{} for effect {:?}: \
                                             {:?}",
                                            batches.init_and_update_pipeline_ids
                                                [dest_group_index as usize]
                                                .init
                                                .id(),
                                            entity,
                                            err
                                        );
                                    }
                                    continue;
                                };

                                // Do not dispatch any init work if there's nothing to spawn this frame
                                let spawn_count = effect_spawner.spawn_count;
                                if spawn_count == 0 {
                                    continue;
                                }

                                const WORKGROUP_SIZE: u32 = 64;
                                let workgroup_count =
                                    (spawn_count + WORKGROUP_SIZE - 1) / WORKGROUP_SIZE;

                                let effect_cache_id = batches.effect_cache_id;

                                // for (effect_entity, effect_slice) in effects_meta.entity_map.iter()
                                // Retrieve the ExtractedEffect from the entity
                                // trace!("effect_entity={:?} effect_slice={:?}", effect_entity,
                                // effect_slice); let effect =
                                // self.effect_query.get_manual(world, *effect_entity).unwrap();

                                // Get the slice to init
                                // let effect_slice = effects_meta.get(&effect_entity);
                                // let effect_group =
                                //     &effects_meta.effect_cache.buffers()[batch.buffer_index as usize];
                                let Some(particles_init_bind_group) =
                                    effect_cache.init_bind_group(effect_cache_id)
                                else {
                                    error!(
                                        "Failed to find init particle buffer bind group for \
                                         entity {:?}",
                                        entity
                                    );
                                    continue;
                                };

                                let render_effect_indirect_offset =
                                    effects_meta.gpu_limits.render_effect_indirect_offset(
                                        render_effect_dispatch_buffer_index.0,
                                    );

                                let render_group_indirect_offset =
                                    effects_meta.gpu_limits.render_group_indirect_offset(
                                        dest_render_group_dispatch_buffer_index.0,
                                    );

                                trace!(
                                    "record commands for init pipeline of effect {:?} \
                                        (spawn {} = {} workgroups) spawner_base={} \
                                        spawner_offset={} \
                                        render_effect_indirect_offset={} \
                                        first_render_group_indirect_offset={}...",
                                    batches.handle,
                                    spawn_count,
                                    workgroup_count,
                                    spawner_base,
                                    spawner_offset,
                                    render_effect_indirect_offset,
                                    render_group_indirect_offset,
                                );

                                // Setup compute pass
                                compute_pass.set_pipeline(init_pipeline);
                                compute_pass.set_bind_group(
                                    0,
                                    effects_meta.sim_params_bind_group.as_ref().unwrap(),
                                    &[],
                                );
                                compute_pass.set_bind_group(1, particles_init_bind_group, &[]);
                                compute_pass.set_bind_group(
                                    2,
                                    effects_meta.spawner_bind_group.as_ref().unwrap(),
                                    &[spawner_offset],
                                );
                                compute_pass.set_bind_group(
                                    3,
                                    effects_meta
                                        .init_render_indirect_bind_group
                                        .as_ref()
                                        .unwrap(),
                                    &[
                                        render_effect_indirect_offset as u32,
                                        render_group_indirect_offset as u32,
                                        render_group_indirect_offset as u32,
                                    ],
                                );
                                compute_pass.dispatch_workgroups(workgroup_count, 1, 1);
                                trace!("init compute dispatched");
                            }

                            EffectInitializer::Cloner(EffectCloner {
                                spawn_this_frame, ..
                            }) => {
                                if !spawn_this_frame {
                                    continue;
                                }

                                let mut compute_pass = render_context
                                    .command_encoder()
                                    .begin_compute_pass(&ComputePassDescriptor {
                                        label: Some("hanabi:clone"),
                                        timestamp_writes: None,
                                    });

                                let clone_pipeline_id = batches.init_and_update_pipeline_ids
                                    [dest_group_index as usize]
                                    .init;

                                let effect_cache_id = batches.effect_cache_id;

                                let Some(clone_pipeline) =
                                    pipeline_cache.get_compute_pipeline(clone_pipeline_id)
                                else {
                                    if let CachedPipelineState::Err(err) =
                                        pipeline_cache.get_compute_pipeline_state(clone_pipeline_id)
                                    {
                                        error!(
                                            "Failed to find clone pipeline #{} for effect \
                                                    {:?}: {:?}",
                                            clone_pipeline_id.id(),
                                            entity,
                                            err
                                        );
                                    }
                                    continue;
                                };

                                let Some(particles_init_bind_group) =
                                    effect_cache.init_bind_group(effect_cache_id)
                                else {
                                    error!(
                                        "Failed to find clone particle buffer bind group \
                                                 for entity {:?}, effect cache ID {:?}",
                                        entity, effect_cache_id
                                    );
                                    continue;
                                };

                                let render_effect_dispatch_buffer_index = batches
                                    .dispatch_buffer_indices
                                    .render_effect_metadata_buffer_index;
                                let clone_dest_render_group_dispatch_buffer_index = batches
                                    .dispatch_buffer_indices
                                    .trail_dispatch_buffer_indices[&dest_group_index]
                                    .dest;
                                let clone_src_render_group_dispatch_buffer_index = batches
                                    .dispatch_buffer_indices
                                    .trail_dispatch_buffer_indices[&dest_group_index]
                                    .src;

                                let render_effect_indirect_offset =
                                    effects_meta.gpu_limits.render_effect_indirect_offset(
                                        render_effect_dispatch_buffer_index.0,
                                    );

                                let clone_dest_render_group_indirect_offset =
                                    effects_meta.gpu_limits.render_group_indirect_offset(
                                        clone_dest_render_group_dispatch_buffer_index.0,
                                    );
                                let clone_src_render_group_indirect_offset =
                                    effects_meta.gpu_limits.render_group_indirect_offset(
                                        clone_src_render_group_dispatch_buffer_index.0,
                                    );

                                compute_pass.set_pipeline(clone_pipeline);
                                compute_pass.set_bind_group(
                                    0,
                                    effects_meta.sim_params_bind_group.as_ref().unwrap(),
                                    &[],
                                );
                                compute_pass.set_bind_group(1, particles_init_bind_group, &[]);
                                compute_pass.set_bind_group(
                                    2,
                                    effects_meta.spawner_bind_group.as_ref().unwrap(),
                                    &[spawner_offset],
                                );
                                compute_pass.set_bind_group(
                                    3,
                                    effects_meta
                                        .init_render_indirect_bind_group
                                        .as_ref()
                                        .unwrap(),
                                    &[
                                        render_effect_indirect_offset as u32,
                                        clone_dest_render_group_indirect_offset as u32,
                                        clone_src_render_group_indirect_offset as u32,
                                    ],
                                );

                                if let Some(dispatch_indirect_buffer) =
                                    effects_meta.dispatch_indirect_buffer.buffer()
                                {
                                    compute_pass.dispatch_workgroups_indirect(
                                        dispatch_indirect_buffer,
                                        clone_src_render_group_indirect_offset,
                                    );
                                }
                                trace!("clone compute dispatched");
                            }
                        }
                    }
                }
            }
        }

        // Compute indirect dispatch pass
        if effects_meta.spawner_buffer.buffer().is_some()
            && !effects_meta.spawner_buffer.is_empty()
            && effects_meta.dr_indirect_bind_group.is_some()
            && effects_meta.sim_params_bind_group.is_some()
        {
            // Only if there's an effect
            let mut compute_pass =
                render_context
                    .command_encoder()
                    .begin_compute_pass(&ComputePassDescriptor {
                        label: Some("hanabi:indirect_dispatch"),
                        timestamp_writes: None,
                    });

            // Dispatch indirect dispatch compute job.
            // FIXME - we do an explicit check again here because there was an unwrap()
            // which triggered some panic. Because we also check above, this
            // means there's likely a race condition hidden somewhere.
            if let (Some(dr_indirect_bind_group), Some(sim_params_bind_group)) = (
                effects_meta.dr_indirect_bind_group.as_ref(),
                effects_meta.sim_params_bind_group.as_ref(),
            ) {
                trace!("record commands for indirect dispatch pipeline for {total_group_count} groups...");

                const WORKGROUP_SIZE: u32 = 64;
                let workgroup_count = (total_group_count + WORKGROUP_SIZE - 1) / WORKGROUP_SIZE;

                // Setup compute pass
                compute_pass.set_pipeline(&dispatch_indirect_pipeline.pipeline);
                compute_pass.set_bind_group(0, dr_indirect_bind_group, &[]);
                compute_pass.set_bind_group(1, sim_params_bind_group, &[]);
                compute_pass.dispatch_workgroups(workgroup_count, 1, 1);
                trace!(
                    "indirect dispatch compute dispatched: num_batches={} workgroup_count={}",
                    total_group_count,
                    workgroup_count
                );
            } else {
                if effects_meta.dr_indirect_bind_group.is_none() {
                    warn!("Missing indirect dispatch bind group. This is a bug.");
                }
                if effects_meta.sim_params_bind_group.is_none() {
                    warn!("Missing indirect dispatch SimParams bind group. This is a bug.");
                }
            }
        }

        // Compute update pass
        {
            let mut compute_pass =
                render_context
                    .command_encoder()
                    .begin_compute_pass(&ComputePassDescriptor {
                        label: Some("hanabi:update"),
                        timestamp_writes: None,
                    });

            // Dispatch update compute jobs
            for (entity, batches) in self.effect_query.iter_manual(world) {
                let effect_cache_id = batches.effect_cache_id;

                let Some(particles_update_bind_group) =
                    effect_cache.update_bind_group(effect_cache_id)
                else {
                    error!(
                        "Failed to find update particle buffer bind group for entity {:?}, effect cache ID {:?}",
                        entity, effect_cache_id
                    );
                    continue;
                };

                let first_update_group_dispatch_buffer_index = batches
                    .dispatch_buffer_indices
                    .first_update_group_dispatch_buffer_index;

                let Some(update_render_indirect_bind_group) = &effect_bind_groups
                    .update_render_indirect_bind_groups
                    .get(&effect_cache_id)
                else {
                    error!(
                        "Failed to find update render indirect bind group for effect cache ID: {:?}, IDs present: {:?}",
                        effect_cache_id,
                        effect_bind_groups
                            .update_render_indirect_bind_groups
                            .keys()
                            .collect::<Vec<_>>()
                    );
                    continue;
                };

                for &group_index in batches.group_order.iter() {
                    let init_and_update_pipeline_id =
                        &batches.init_and_update_pipeline_ids[group_index as usize];
                    let Some(update_pipeline) =
                        pipeline_cache.get_compute_pipeline(init_and_update_pipeline_id.update)
                    else {
                        if let CachedPipelineState::Err(err) = pipeline_cache
                            .get_compute_pipeline_state(init_and_update_pipeline_id.update)
                        {
                            error!(
                                "Failed to find update pipeline #{} for effect {:?}, group {}: {:?}",
                                init_and_update_pipeline_id.update.id(),
                                entity,
                                group_index,
                                err
                            );
                        }
                        continue;
                    };

                    let update_group_dispatch_buffer_offset =
                        effects_meta.gpu_limits.dispatch_indirect_offset(
                            first_update_group_dispatch_buffer_index.0 + group_index,
                        );

                    // Destination group spawners are packed one after one another.
                    let spawner_base = batches.spawner_base + group_index;
                    let spawner_buffer_aligned = effects_meta.spawner_buffer.aligned_size();
                    assert!(spawner_buffer_aligned >= GpuSpawnerParams::min_size().get() as usize);
                    let spawner_offset = spawner_base * spawner_buffer_aligned as u32;

                    // for (effect_entity, effect_slice) in effects_meta.entity_map.iter()
                    // Retrieve the ExtractedEffect from the entity
                    // trace!("effect_entity={:?} effect_slice={:?}", effect_entity,
                    // effect_slice); let effect =
                    // self.effect_query.get_manual(world, *effect_entity).unwrap();

                    // Get the slice to update
                    // let effect_slice = effects_meta.get(&effect_entity);
                    // let effect_group =
                    //     &effects_meta.effect_cache.buffers()[batch.buffer_index as usize];

                    trace!(
                        "record commands for update pipeline of effect {:?} \
                        spawner_base={} update_group_dispatch_buffer_offset={}…",
                        batches.handle,
                        spawner_base,
                        update_group_dispatch_buffer_offset,
                    );

                    // Setup compute pass
                    // compute_pass.set_pipeline(&effect_group.update_pipeline);
                    compute_pass.set_pipeline(update_pipeline);
                    compute_pass.set_bind_group(
                        0,
                        effects_meta.sim_params_bind_group.as_ref().unwrap(),
                        &[],
                    );
                    compute_pass.set_bind_group(1, particles_update_bind_group, &[]);
                    compute_pass.set_bind_group(
                        2,
                        effects_meta.spawner_bind_group.as_ref().unwrap(),
                        &[spawner_offset],
                    );
                    compute_pass.set_bind_group(3, update_render_indirect_bind_group, &[]);

                    if let Some(buffer) = effects_meta.dispatch_indirect_buffer.buffer() {
                        trace!(
                            "dispatch_workgroups_indirect: buffer={:?} offset={}",
                            buffer,
                            update_group_dispatch_buffer_offset,
                        );
                        compute_pass.dispatch_workgroups_indirect(
                            buffer,
                            update_group_dispatch_buffer_offset as u64,
                        );
                        // TODO - offset
                    }

                    trace!("update compute dispatched");
                }
            }
        }

        Ok(())
    }
}

// FIXME - Remove this, handle it properly with a BufferTable::insert_many() or
// so...
fn allocate_sequential_buffers<T, I>(
    buffer_table: &mut BufferTable<T>,
    iterator: I,
) -> BufferTableId
where
    T: Pod + ShaderSize,
    I: Iterator<Item = T>,
{
    let mut first_buffer = None;
    for (object_index, object) in iterator.enumerate() {
        let buffer = buffer_table.insert(object);
        match first_buffer {
            None => first_buffer = Some(buffer),
            Some(ref first_buffer) => {
                if first_buffer.0 + object_index as u32 != buffer.0 {
                    error!(
                        "Allocator didn't allocate sequential indices (expected {:?}, got {:?}). \
                        Expect trouble!",
                        first_buffer.0 + object_index as u32,
                        buffer.0
                    );
                }
            }
        }
    }

    first_buffer.expect("No buffers allocated")
}

#[cfg(test)]
mod tests {
    use super::*;

    #[test]
    fn layout_flags() {
        let flags = LayoutFlags::default();
        assert_eq!(flags, LayoutFlags::NONE);
    }

    #[cfg(feature = "gpu_tests")]
    #[test]
    fn gpu_limits() {
        use crate::test_utils::MockRenderer;

        let renderer = MockRenderer::new();
        let device = renderer.device();
        let limits = GpuLimits::from_device(&device);

        // assert!(limits.storage_buffer_align().get() >= 1);
        assert!(
            limits.render_effect_indirect_offset(256)
                >= 256 * GpuRenderEffectMetadata::min_size().get()
        );
        assert!(
            limits.render_group_indirect_offset(256)
                >= 256 * GpuRenderGroupIndirect::min_size().get()
        );
        assert!(
            limits.dispatch_indirect_offset(256) as u64
                >= 256 * GpuDispatchIndirect::min_size().get()
        );
    }
}<|MERGE_RESOLUTION|>--- conflicted
+++ resolved
@@ -3892,16 +3892,6 @@
 
                 // Dispatch init compute jobs
                 for (entity, batches) in self.effect_query.iter_manual(world) {
-<<<<<<< HEAD
-                    let render_effect_dispatch_buffer_index = batches
-                        .dispatch_buffer_indices
-                        .render_effect_metadata_buffer_index;
-                    let first_render_group_dispatch_buffer_index = &batches
-                        .dispatch_buffer_indices
-                        .first_render_group_dispatch_buffer_index;
-
-                    total_group_count += batches.group_batches.len() as u32;
-=======
                     for &dest_group_index in batches.group_order.iter() {
                         let initializer = &batches.initializers[dest_group_index as usize];
                         let dest_render_group_dispatch_buffer_index = BufferTableId(
@@ -3911,7 +3901,6 @@
                                 .0
                                 + dest_group_index,
                         );
->>>>>>> 52b0253f
 
                         // Destination group spawners are packed one after one another.
                         let spawner_base = batches.spawner_base + dest_group_index;
@@ -3934,12 +3923,7 @@
                                     .dispatch_buffer_indices
                                     .render_effect_metadata_buffer_index;
 
-                                // FIXME - Currently we unconditionally count
-                                // all groups because the dispatch pass always
-                                // runs on all groups. We should consider if
-                                // it's worth skipping e.g. dormant or finished
-                                // effects at the cost of extra complexity.
-                                // total_group_count += batches.group_batches.len() as u32;
+                                total_group_count += batches.group_batches.len() as u32;
 
                                 let Some(init_pipeline) = pipeline_cache.get_compute_pipeline(
                                     batches.init_and_update_pipeline_ids[dest_group_index as usize]
