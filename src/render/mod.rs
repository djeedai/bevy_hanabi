--- conflicted
+++ resolved
@@ -33,16 +33,12 @@
 use std::sync::atomic::{AtomicU64, Ordering as AtomicOrdering};
 use std::{borrow::Cow, cmp::Ordering, num::NonZeroU64, ops::Range};
 
-<<<<<<< HEAD
 use crate::{
     asset::EffectAsset,
     modifiers::{ForceFieldParam, FFNUM},
     spawn::{new_rng, Random},
     Gradient, ParticleEffect, ToWgslString,
 };
-=======
-use crate::{asset::EffectAsset, spawn::Random, Gradient, ParticleEffect, ToWgslString};
->>>>>>> b85dcf19
 
 mod compute_cache;
 mod effect_cache;
@@ -782,12 +778,8 @@
 
             // Tick the effect's spawner to determine the spawn count for this frame
             let spawner = effect.spawner(&asset.spawner);
-<<<<<<< HEAD
-            let rng = &mut new_rng();
-            let spawn_count = spawner.tick(dt, rng);
-=======
+
             let spawn_count = spawner.tick(dt, &mut rng.0);
->>>>>>> b85dcf19
 
             // Extract the acceleration
             let accel = asset.update_layout.accel;
