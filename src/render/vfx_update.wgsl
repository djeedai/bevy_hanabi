#import bevy_hanabi::vfx_common::{
    ChildInfo, EventBuffer, InitIndirectDispatch, IndirectBuffer, ParticleGroup,
    RenderEffectMetadata, RenderGroupIndirect, SimParams, Spawner,
    seed, tau, pcg_hash, to_float01, frand, frand2, frand3, frand4,
    rand_uniform_f, rand_uniform_vec2, rand_uniform_vec3, rand_uniform_vec4,
    rand_normal_f, rand_normal_vec2, rand_normal_vec3, rand_normal_vec4, proj
}

struct Particle {
{{PARTICLE_ATTRIBUTES}}
}

struct ParticleBuffer {
    particles: array<Particle>,
}

{{PROPERTIES}}

@group(0) @binding(0) var<uniform> sim_params : SimParams;

@group(1) @binding(0) var<storage, read_write> particle_buffer : ParticleBuffer;
@group(1) @binding(1) var<storage, read_write> indirect_buffer : IndirectBuffer;
@group(1) @binding(2) var<storage, read> particle_groups : array<ParticleGroup>;
{{PROPERTIES_BINDING}}
#ifdef EMITS_GPU_SPAWN_EVENTS
{{CHILDREN_EVENT_BUFFER_BINDINGS}}
#endif

@group(2) @binding(0) var<storage, read_write> spawner : Spawner; // NOTE - same group as init

@group(3) @binding(0) var<storage, read_write> render_effect_indirect : array<RenderEffectMetadata>;
@group(3) @binding(1) var<storage, read_write> render_group_indirect : array<RenderGroupIndirect>;

{{UPDATE_EXTRA}}

#ifdef EMITS_GPU_SPAWN_EVENTS
{{CHILDREN_EVENT_BUFFER_APPEND}}
#endif

@compute @workgroup_size(64)
fn main(@builtin(global_invocation_id) global_invocation_id: vec3<u32>) {
    let thread_index = global_invocation_id.x;

    // Cap at maximum number of alive particles.
    if (thread_index >= render_group_indirect[{{GROUP_INDEX}}].max_update) {
        return;
    }

    let effect_index = spawner.effect_index;

    // Always write into ping, read from pong
    let ping = render_effect_indirect[effect_index].ping;
    let pong = 1u - ping;

    let effect_particle_offset = particle_groups[{{GROUP_INDEX}}].effect_particle_offset;
    let base_index = effect_particle_offset + particle_groups[{{GROUP_INDEX}}].indirect_index;
    let index = indirect_buffer.indices[3u * (base_index + thread_index) + pong];

    var particle: Particle = particle_buffer.particles[index];

    // Update PRNG seed
    seed = pcg_hash(index ^ spawner.seed);

    {{AGE_CODE}}
    let was_alive = is_alive;
    {{REAP_CODE}}
    {{UPDATE_CODE}}

    {{WRITEBACK_CODE}}

    // Check if alive
    if (!is_alive) {
#ifdef ATTRIBUTE_PREV
#ifdef ATTRIBUTE_NEXT
#ifdef TRAIL
        // We know that no particles behind us (including our previous) are
        // going to be alive after this. So we can just set the next particle's
        // prev pointer to null.
        let next = particle_buffer.particles[index].next;
        if (next != 0xffffffffu) {
            particle_buffer.particles[next].prev = 0xffffffffu;
        }
#else   // TRAIL
        // There's no worry about races here, because the trails are all in a
        // different group.
        let prev = particle_buffer.particles[index].prev;
        if (prev != 0xffffffffu) {
            particle_buffer.particles[prev].next = 0xffffffffu;
        }
#endif  // TRAIL
#endif  // ATTRIBUTE_NEXT
#endif  // ATTRIBUTE_PREV

        // Save dead index
        let dead_index = atomicAdd(&render_group_indirect[{{GROUP_INDEX}}].dead_count, 1u);
        indirect_buffer.indices[3u * (base_index + dead_index) + 2u] = index;
        // Also increment copy of dead count, which was updated in dispatch indirect
        // pass just before, and need to remain correct after this pass
<<<<<<< HEAD
        atomicAdd(&render_effect_indirect[effect_index].max_spawn, 1u);
=======
        atomicAdd(&render_group_indirect[{{GROUP_INDEX}}].max_spawn, 1u);
>>>>>>> c8b616d5
        atomicSub(&render_group_indirect[{{GROUP_INDEX}}].alive_count, 1u);
    } else {
        // Increment alive particle count and write indirection index for later rendering
        let indirect_index = atomicAdd(&render_group_indirect[{{GROUP_INDEX}}].instance_count, 1u);
        indirect_buffer.indices[3u * (base_index + indirect_index) + ping] = index;
    }
}<|MERGE_RESOLUTION|>--- conflicted
+++ resolved
@@ -56,10 +56,10 @@
     let base_index = effect_particle_offset + particle_groups[{{GROUP_INDEX}}].indirect_index;
     let index = indirect_buffer.indices[3u * (base_index + thread_index) + pong];
 
-    var particle: Particle = particle_buffer.particles[index];
-
     // Update PRNG seed
     seed = pcg_hash(index ^ spawner.seed);
+
+    var particle: Particle = particle_buffer.particles[index];
 
     {{AGE_CODE}}
     let was_alive = is_alive;
@@ -70,19 +70,20 @@
 
     // Check if alive
     if (!is_alive) {
+        // Ußnlink dead particle from trail linked list
 #ifdef ATTRIBUTE_PREV
 #ifdef ATTRIBUTE_NEXT
 #ifdef TRAIL
-        // We know that no particles behind us (including our previous) are
-        // going to be alive after this. So we can just set the next particle's
-        // prev pointer to null.
+        // We know that no particles behind us (including our previous) are going to be
+        // alive after this, due to the strict LIFO lifetime of trail particles.
+        // So we can just set the next particle's prev pointer to null.
         let next = particle_buffer.particles[index].next;
         if (next != 0xffffffffu) {
             particle_buffer.particles[next].prev = 0xffffffffu;
         }
 #else   // TRAIL
-        // There's no worry about races here, because the trails are all in a
-        // different group.
+        // Head particle; there's no worry about races here, because the trail particles
+        // are all in a different group, which is simulated in a different dispatch.
         let prev = particle_buffer.particles[index].prev;
         if (prev != 0xffffffffu) {
             particle_buffer.particles[prev].next = 0xffffffffu;
@@ -94,13 +95,10 @@
         // Save dead index
         let dead_index = atomicAdd(&render_group_indirect[{{GROUP_INDEX}}].dead_count, 1u);
         indirect_buffer.indices[3u * (base_index + dead_index) + 2u] = index;
+
         // Also increment copy of dead count, which was updated in dispatch indirect
         // pass just before, and need to remain correct after this pass
-<<<<<<< HEAD
-        atomicAdd(&render_effect_indirect[effect_index].max_spawn, 1u);
-=======
         atomicAdd(&render_group_indirect[{{GROUP_INDEX}}].max_spawn, 1u);
->>>>>>> c8b616d5
         atomicSub(&render_group_indirect[{{GROUP_INDEX}}].alive_count, 1u);
     } else {
         // Increment alive particle count and write indirection index for later rendering
