--- conflicted
+++ resolved
@@ -648,14 +648,9 @@
             .or_else(|| {
                 // Cannot find any suitable buffer; allocate a new one
                 let buffer_index = self.buffers.iter().position(|buf| buf.is_none()).unwrap_or(self.buffers.len());
-<<<<<<< HEAD
                 let byte_size = capacity.checked_mul(particle_layout.min_binding_size().get() as u32).unwrap_or_else(|| panic!(
                     "Effect size overflow: capacity={} particle_layout={:?} item_size={}",
                     capacity, particle_layout, particle_layout.min_binding_size().get()
-=======
-                let byte_size = capacity.checked_mul(item_size).unwrap_or_else(|| panic!(
-                    "Effect size overflow: capacity={capacity} item_size={item_size}"
->>>>>>> 8dd51bba
                 ));
                 trace!(
                     "Creating new effect buffer #{} for effect {:?} (capacity={}, particle_layout={:?} item_size={}, byte_size={})",
