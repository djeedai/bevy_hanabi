--- conflicted
+++ resolved
@@ -162,10 +162,6 @@
         } else {
             "hanabi:effect_buffer_indirect".to_owned()
         };
-<<<<<<< HEAD
-=======
-        let indirect_capacity_bytes: BufferAddress = capacity as u64 * 4;
->>>>>>> e05af2b3
         let indirect_buffer = render_device.create_buffer(&BufferDescriptor {
             label: Some(&indirect_label),
             size: index_capacity_bytes * 3, // ping-pong + deadlist
@@ -209,15 +205,19 @@
         self.capacity
     }
 
-<<<<<<< HEAD
+    /// Return a binding for the entire particle buffer.
+    pub fn max_binding(&self) -> BindingResource {
+        let capacity_bytes = self.capacity as u64 * self.item_size as u64;
+        BindingResource::Buffer(BufferBinding {
+            buffer: &self.particle_buffer,
+            offset: 0,
+            size: Some(NonZeroU64::new(capacity_bytes).unwrap()),
+        })
+    }
+
     /// Return a binding of the buffer for a starting range of a given size (in
     /// bytes).
     pub fn binding(&self, size: u32) -> BindingResource {
-=======
-    /// Return a binding for the entire particle buffer.
-    pub fn max_binding(&self) -> BindingResource {
-        let capacity_bytes = self.capacity as u64 * self.item_size as u64;
->>>>>>> e05af2b3
         BindingResource::Buffer(BufferBinding {
             buffer: &self.particle_buffer,
             offset: 0,
@@ -225,24 +225,10 @@
         })
     }
 
-    /// Return a binding for the entire buffer.
-    pub fn max_binding(&self) -> BindingResource {
-        let capacity_bytes = self.to_byte_size(self.capacity);
-        BindingResource::Buffer(BufferBinding {
-            buffer: &self.particle_buffer,
-            offset: 0,
-            size: Some(NonZeroU64::new(capacity_bytes).unwrap()),
-        })
-    }
-
     /// Return a binding for the entire indirect buffer associated with the
     /// current effect buffer.
     pub fn indirect_max_binding(&self) -> BindingResource {
-<<<<<<< HEAD
-        let capacity_bytes = std::mem::size_of::<u32>() as u64 * self.capacity as u64;
-=======
         let capacity_bytes = self.capacity as u64 * 4;
->>>>>>> e05af2b3
         BindingResource::Buffer(BufferBinding {
             buffer: &self.indirect_buffer,
             offset: 0,
