use std::{
    fmt::Debug,
    ops::{Index, Range},
};

#[cfg(feature = "2d")]
use bevy::math::FloatOrd;
use bevy::{
    prelude::*,
    render::{
        render_resource::{Buffer, CachedComputePipelineId},
        sync_world::MainEntity,
    },
};

use super::{
    effect_cache::{DispatchBufferIndices, EffectSlices},
    CachedMesh, LayoutFlags, PropertyBindGroupKey,
};
use crate::{
    spawn::EffectInitializer, AlphaMode, EffectAsset, EffectShader, ParticleLayout, TextureLayout,
};

/// Data needed to render all batches pertaining to a specific effect.
#[derive(Debug, Component)]
pub(crate) struct EffectBatches {
    /// Handle of the underlying effect asset describing the effect.
    pub handle: Handle<EffectAsset>,
    /// One batch per particle group.
    pub group_batches: Vec<EffectBatch>,
    /// Index of the buffer.
    pub buffer_index: u32,
<<<<<<< HEAD
    /// Index of the buffer of the parent effect, if any.
    pub parent_buffer_index: Option<u32>,
    /// Indices of the child effects, if any.
    pub child_effects: Vec<EffectCacheId>,
=======
    /// Index of the property buffer, if any.
    pub property_key: Option<PropertyBindGroupKey>,
    /// Offset in bytes into the property buffer where the Property struct is
    /// located for this effect.
    // FIXME: This is a per-instance value which prevents batching :(
    pub property_offset: Option<u32>,
>>>>>>> c7475601
    /// Index of the first Spawner of the effects in the batch.
    pub spawner_base: u32,
    /// The initializer (spawner or cloner) for each particle group.
    pub initializers: Vec<EffectInitializer>,
    /// The indices within the various indirect dispatch buffers.
    pub dispatch_buffer_indices: DispatchBufferIndices,
    /// The index of the first [`GpuParticleGroup`] structure in the global
    /// [`EffectsMeta::particle_group_buffer`] buffer. The buffer is currently
    /// re-created each frame, so the rows for multiple groups of an effect are
    /// guaranteed to be contiguous.
    pub first_particle_group_buffer_index: u32,
    /// Particle layout.
    pub particle_layout: ParticleLayout,
    /// Flags describing the render layout.
    pub layout_flags: LayoutFlags,
    /// Asset ID of the effect mesh to draw.
    pub mesh: AssetId<Mesh>,
    /// GPU buffer storing the [`mesh`] of the effect.
    pub mesh_buffer: Buffer,
    /// Slice inside the GPU buffer for the effect mesh.
    pub mesh_slice: Range<u32>,
    /// Texture layout.
    pub texture_layout: TextureLayout,
    /// Textures.
    pub textures: Vec<Handle<Image>>,
    /// Alpha mode.
    pub alpha_mode: AlphaMode,
    /// Entities holding the source [`ParticleEffect`] instances which were
    /// batched into this single batch. Used to determine visibility per view.
    ///
    /// [`ParticleEffect`]: crate::ParticleEffect
    pub entities: Vec<u32>,
    /// Configured shaders used for the particle rendering of this batch.
    /// Note that we don't need to keep the init/update shaders alive because
    /// their pipeline specialization is doing it via the specialization key.
    pub render_shaders: Vec<Handle<Shader>>,
    /// Init and update compute pipelines specialized for this batch.
    pub init_and_update_pipeline_ids: Vec<InitAndUpdatePipelineIds>,
    /// The order in which we evaluate groups.
    pub group_order: Vec<u32>,
    /// Index of the [`GpuInitDispatchIndirect`] struct into the init indirect
    /// dispatch buffer, if using indirect init dispatch only.
    pub init_indirect_dispatch_index: Option<u32>,
}

impl Index<u32> for EffectBatches {
    type Output = EffectBatch;

    fn index(&self, index: u32) -> &Self::Output {
        &self.group_batches[index as usize]
    }
}

/// Single effect batch to drive rendering.
///
/// This component is spawned into the render world during the prepare phase
/// ([`prepare_effects()`]), once per effect batch per group. In turns it
/// references an [`EffectBatches`] component containing all the shared data for
/// all the groups of the effect.
#[derive(Debug, Component)]
pub(crate) struct EffectDrawBatch {
    /// Group index of the batch.
    pub group_index: u32,
    /// Entity holding the [`EffectBatches`] this batch is part of.
    pub batches_entity: Entity,
    /// For 2D rendering, the Z coordinate used as the sort key. Ignored for 3D
    /// rendering.
    #[cfg(feature = "2d")]
    pub z_sort_key_2d: FloatOrd,
    /// For 3d rendering, the position of the emitter so we can compute distance
    /// to camera. Ignored for 2D rendering.
    #[cfg(feature = "3d")]
    pub translation_3d: Vec3,
}

/// Batch data specific to a single particle group.
#[derive(Debug)]
pub(crate) struct EffectBatch {
    /// Slice of particles in the GPU effect buffer for the entire batch.
    pub slice: Range<u32>,
}

impl EffectBatches {
    /// Create a new batch from a single input.
    pub fn from_input(
        cached_mesh: &CachedMesh,
        input: &mut BatchesInput,
        spawner_base: u32,
        init_and_update_pipeline_ids: Vec<InitAndUpdatePipelineIds>,
        dispatch_buffer_indices: DispatchBufferIndices,
        first_particle_group_buffer_index: u32,
        property_key: Option<PropertyBindGroupKey>,
        property_offset: Option<u32>,
    ) -> EffectBatches {
        assert_eq!(property_key.is_some(), property_offset.is_some());
        EffectBatches {
            buffer_index: input.effect_slices.buffer_index,
<<<<<<< HEAD
            parent_buffer_index: input.parent_buffer_index,
            child_effects: input.child_effects,
=======
            property_key,
            property_offset,
>>>>>>> c7475601
            spawner_base,
            initializers: input.initializers.clone(),
            particle_layout: input.effect_slices.particle_layout.clone(),
            dispatch_buffer_indices,
            first_particle_group_buffer_index,
            group_batches: input
                .effect_slices
                .slices
                .windows(2)
                .map(|range| EffectBatch {
                    slice: range[0]..range[1],
                })
                .collect(),
            handle: input.handle.clone(),
            layout_flags: input.layout_flags,
            mesh: cached_mesh.mesh,
            mesh_buffer: cached_mesh.buffer.clone(),
            mesh_slice: cached_mesh.range.clone(),
            texture_layout: input.texture_layout.clone(),
            textures: input.textures.clone(),
            alpha_mode: input.alpha_mode,
            render_shaders: input
                .effect_shaders
                .iter()
                .map(|shaders| shaders.render.clone())
                .collect(),
            init_and_update_pipeline_ids,
<<<<<<< HEAD
            entities: vec![input.entity.index()],
            init_indirect_dispatch_index: input.init_indirect_dispatch_index,
            group_order: input.group_order,
=======
            entities: vec![input.main_entity.id().index()],
            group_order: input.group_order.clone(),
>>>>>>> c7475601
        }
    }
}

/// Effect batching input, obtained from extracted effects.
#[derive(Debug, Component)]
pub(crate) struct BatchesInput {
    /// Handle of the underlying effect asset describing the effect.
    pub handle: Handle<EffectAsset>,
    /// Main entity of the [`ParticleEffect`], used for visibility.
    pub main_entity: MainEntity,
    /// Render entity of the [`CachedEffect`]. FIXME - doesn't work with
    /// batching!
    #[allow(dead_code)]
    pub entity: Entity,
    /// Effect slices.
    // FIXME - Contains a single effect's data (multiple groups); should handle multiple ones.
    pub effect_slices: EffectSlices,
<<<<<<< HEAD
    /// Layout of the effect properties.
    pub property_layout: PropertyLayout,
    /// Particle layout of the parent effect, if any.
    pub parent_particle_layout: Option<ParticleLayout>,
    /// Index of the buffer of the parent effect, if any.
    pub parent_buffer_index: Option<u32>,
    /// Indices of the child effects, if any.
    pub child_effects: Vec<EffectCacheId>,
=======
>>>>>>> c7475601
    /// Effect shaders.
    pub effect_shaders: Vec<EffectShader>,
    /// Various flags related to the effect.
    pub layout_flags: LayoutFlags,
    /// Texture layout.
    pub texture_layout: TextureLayout,
    /// Textures.
    pub textures: Vec<Handle<Image>>,
    /// Alpha mode.
    pub alpha_mode: AlphaMode,
    #[allow(dead_code)]
    pub particle_layout: ParticleLayout,
    pub initializers: Vec<EffectInitializer>,
    /// The order in which we evaluate groups.
    pub group_order: Vec<u32>,
<<<<<<< HEAD
    /// Emitter transform.
    // FIXME - Contains a single effect's data; should handle multiple ones.
    pub transform: GpuCompressedTransform,
    /// Emitter inverse transform.
    // FIXME - Contains a single effect's data; should handle multiple ones.
    pub inverse_transform: GpuCompressedTransform,
    /// GPU buffer where properties for this batch need to be written.
    // FIXME - Contains a single effect's data; should handle multiple ones.
    pub property_buffer: Option<Buffer>,
    /// Serialized property data.
    // FIXME - Contains a single effect's data; should handle multiple ones.
    pub property_data: Option<Vec<u8>>,
    /// Index of the init indirect dispatch struct, if any.
    // FIXME - Contains a single effect's data; should handle multiple ones.
    pub init_indirect_dispatch_index: Option<u32>,
=======
    /// Emitter position, for 3D sorting.
    #[cfg(feature = "3d")]
    pub position: Vec3,
>>>>>>> c7475601
    /// Sort key, for 2D only.
    #[cfg(feature = "2d")]
    pub z_sort_key_2d: FloatOrd,
}

#[derive(Debug)]
pub(crate) struct InitAndUpdatePipelineIds {
    pub init: CachedComputePipelineId,
    pub update: CachedComputePipelineId,
}

#[derive(Debug, Component)]
pub(crate) struct CachedGroups {
    pub spawner_base: u32,
    pub first_particle_group_buffer_index: Option<u32>,
    // Note: Stolen each frame, so invalid if not re-extracted each frame. This is how we tell if
    // an effect is active for the current frame.
    pub init_and_update_pipeline_ids: Vec<InitAndUpdatePipelineIds>,
}<|MERGE_RESOLUTION|>--- conflicted
+++ resolved
@@ -30,19 +30,16 @@
     pub group_batches: Vec<EffectBatch>,
     /// Index of the buffer.
     pub buffer_index: u32,
-<<<<<<< HEAD
     /// Index of the buffer of the parent effect, if any.
     pub parent_buffer_index: Option<u32>,
     /// Indices of the child effects, if any.
     pub child_effects: Vec<EffectCacheId>,
-=======
     /// Index of the property buffer, if any.
     pub property_key: Option<PropertyBindGroupKey>,
     /// Offset in bytes into the property buffer where the Property struct is
     /// located for this effect.
     // FIXME: This is a per-instance value which prevents batching :(
     pub property_offset: Option<u32>,
->>>>>>> c7475601
     /// Index of the first Spawner of the effects in the batch.
     pub spawner_base: u32,
     /// The initializer (spawner or cloner) for each particle group.
@@ -140,13 +137,10 @@
         assert_eq!(property_key.is_some(), property_offset.is_some());
         EffectBatches {
             buffer_index: input.effect_slices.buffer_index,
-<<<<<<< HEAD
             parent_buffer_index: input.parent_buffer_index,
             child_effects: input.child_effects,
-=======
             property_key,
             property_offset,
->>>>>>> c7475601
             spawner_base,
             initializers: input.initializers.clone(),
             particle_layout: input.effect_slices.particle_layout.clone(),
@@ -174,14 +168,9 @@
                 .map(|shaders| shaders.render.clone())
                 .collect(),
             init_and_update_pipeline_ids,
-<<<<<<< HEAD
-            entities: vec![input.entity.index()],
+            entities: vec![input.main_entity.id().index()],
             init_indirect_dispatch_index: input.init_indirect_dispatch_index,
-            group_order: input.group_order,
-=======
-            entities: vec![input.main_entity.id().index()],
             group_order: input.group_order.clone(),
->>>>>>> c7475601
         }
     }
 }
@@ -200,17 +189,12 @@
     /// Effect slices.
     // FIXME - Contains a single effect's data (multiple groups); should handle multiple ones.
     pub effect_slices: EffectSlices,
-<<<<<<< HEAD
-    /// Layout of the effect properties.
-    pub property_layout: PropertyLayout,
     /// Particle layout of the parent effect, if any.
     pub parent_particle_layout: Option<ParticleLayout>,
     /// Index of the buffer of the parent effect, if any.
     pub parent_buffer_index: Option<u32>,
     /// Indices of the child effects, if any.
     pub child_effects: Vec<EffectCacheId>,
-=======
->>>>>>> c7475601
     /// Effect shaders.
     pub effect_shaders: Vec<EffectShader>,
     /// Various flags related to the effect.
@@ -226,27 +210,12 @@
     pub initializers: Vec<EffectInitializer>,
     /// The order in which we evaluate groups.
     pub group_order: Vec<u32>,
-<<<<<<< HEAD
-    /// Emitter transform.
-    // FIXME - Contains a single effect's data; should handle multiple ones.
-    pub transform: GpuCompressedTransform,
-    /// Emitter inverse transform.
-    // FIXME - Contains a single effect's data; should handle multiple ones.
-    pub inverse_transform: GpuCompressedTransform,
-    /// GPU buffer where properties for this batch need to be written.
-    // FIXME - Contains a single effect's data; should handle multiple ones.
-    pub property_buffer: Option<Buffer>,
-    /// Serialized property data.
-    // FIXME - Contains a single effect's data; should handle multiple ones.
-    pub property_data: Option<Vec<u8>>,
+    /// Emitter position, for 3D sorting.
+    #[cfg(feature = "3d")]
+    pub position: Vec3,
     /// Index of the init indirect dispatch struct, if any.
     // FIXME - Contains a single effect's data; should handle multiple ones.
     pub init_indirect_dispatch_index: Option<u32>,
-=======
-    /// Emitter position, for 3D sorting.
-    #[cfg(feature = "3d")]
-    pub position: Vec3,
->>>>>>> c7475601
     /// Sort key, for 2D only.
     #[cfg(feature = "2d")]
     pub z_sort_key_2d: FloatOrd,
