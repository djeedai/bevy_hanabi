--- conflicted
+++ resolved
@@ -61,20 +61,13 @@
     /// Note that we don't need to keep the init/update shaders alive because
     /// their pipeline specialization is doing it via the specialization key.
     pub render_shaders: Vec<Handle<Shader>>,
-<<<<<<< HEAD
-    /// Init compute pipeline specialized for this batch.
-    pub init_pipeline_id: CachedComputePipelineId,
-    /// Update compute pipeline specialized for this batch.
-    pub update_pipeline_ids: Vec<CachedComputePipelineId>,
-    /// Index of the [`GpuInitDispatchIndirect`] struct into the init indirect
-    /// dispatch buffer, if using indirect init dispatch only.
-    pub init_indirect_dispatch_index: Option<u32>,
-=======
     /// Init and update compute pipelines specialized for this batch.
     pub init_and_update_pipeline_ids: Vec<InitAndUpdatePipelineIds>,
     /// The order in which we evaluate groups.
     pub group_order: Vec<u32>,
->>>>>>> c8b616d5
+    /// Index of the [`GpuInitDispatchIndirect`] struct into the init indirect
+    /// dispatch buffer, if using indirect init dispatch only.
+    pub init_indirect_dispatch_index: Option<u32>,
 }
 
 impl Index<u32> for EffectBatches {
@@ -154,11 +147,8 @@
                 .collect(),
             init_and_update_pipeline_ids,
             entities: vec![input.entity.index()],
-<<<<<<< HEAD
             init_indirect_dispatch_index: input.init_indirect_dispatch_index,
-=======
             group_order: input.group_order,
->>>>>>> c8b616d5
         }
     }
 }
@@ -176,19 +166,14 @@
     pub effect_slices: EffectSlices,
     /// Layout of the effect properties.
     pub property_layout: PropertyLayout,
-<<<<<<< HEAD
     /// Particle layout of the parent effect, if any.
     pub parent_particle_layout: Option<ParticleLayout>,
     /// Index of the buffer of the parent effect, if any.
     pub parent_buffer_index: Option<u32>,
     /// Indices of the child effects, if any.
     pub child_effects: Vec<EffectCacheId>,
-    /// Effect shader.
-    pub effect_shader: EffectShader,
-=======
     /// Effect shaders.
     pub effect_shaders: Vec<EffectShader>,
->>>>>>> c8b616d5
     /// Various flags related to the effect.
     pub layout_flags: LayoutFlags,
     /// Texture layout.
@@ -197,16 +182,10 @@
     pub textures: Vec<Handle<Image>>,
     /// Alpha mode.
     pub alpha_mode: AlphaMode,
-<<<<<<< HEAD
-    /// Number of particles to spawn for this effect.
-    // FIXME - Contains a single effect's data; should handle multiple ones.
-    pub spawn_count: u32,
-=======
     pub particle_layout: ParticleLayout,
     pub initializers: Vec<EffectInitializer>,
     /// The order in which we evaluate groups.
     pub group_order: Vec<u32>,
->>>>>>> c8b616d5
     /// Emitter transform.
     // FIXME - Contains a single effect's data; should handle multiple ones.
     pub transform: GpuCompressedTransform,
