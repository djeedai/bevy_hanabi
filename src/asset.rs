use std::sync::Arc;

use bevy::{
    asset::{Asset, AssetLoader, AssetPath, LoadContext, LoadedAsset},
    prelude::*,
    reflect::{FromReflect, Reflect, TypeUuid},
    utils::{BoxedFuture, HashSet},
};
use serde::{Deserialize, Serialize};

use crate::{
    graph::Value,
    modifier::{init::InitModifier, render::RenderModifier, update::UpdateModifier},
<<<<<<< HEAD
    BoxedModifier, ParticleLayout, ParticleTextureModifier, Property, PropertyLayout,
    SimulationSpace, Spawner,
=======
    BoxedModifier, Module, ParticleLayout, Property, PropertyLayout, SimulationSpace, Spawner,
>>>>>>> 2a754a21
};

/// Type of motion integration applied to the particles of a system.
#[derive(
    Debug, Default, Clone, Copy, PartialEq, Eq, Hash, Reflect, FromReflect, Serialize, Deserialize,
)]
pub enum MotionIntegration {
    /// No motion integration. The [`Attribute::POSITION`] of the particles
    /// needs to be explicitly assigned by a modifier for the particles to move.
    ///
    /// [`Attribute::POSITION`]: crate::Attribute::POSITION
    None,

    /// Apply Euler motion integration each simulation update before all
    /// modifiers are applied.
    ///
    /// Not to be confused with Bevy's `PreUpdate` phase. Here "update" refers
    /// to the particle update on the GPU via a compute shader.
    PreUpdate,

    /// Apply Euler motion integration each simulation update after all
    /// modifiers are applied. This is the default.
    ///
    /// Not to be confused with Bevy's `PostUpdate` phase. Here "update" refers
    /// to the particle update on the GPU via a compute shader.
    #[default]
    PostUpdate,
}

/// Simulation condition for an effect.
#[derive(
    Debug, Default, Clone, Copy, PartialEq, Eq, Hash, Reflect, FromReflect, Serialize, Deserialize,
)]
pub enum SimulationCondition {
    /// Simulate the effect only when visible.
    ///
    /// The visibility is determined by the [`Visibility`] and
    /// [`ComputedVisibility`] components.
    ///
    /// This is the default for all assets, and is the most performant option,
    /// allowing to have many effects in the scene without the need to simulate
    /// all of them if they're not visible.
    ///
    /// Note: AABB culling is not currently available. Only boolean ON/OFF
    /// visibility is used.
    ///
    /// [`Visibility`]: bevy::render::view::Visibility
    /// [`ComputedVisibility`]: bevy::render::view::ComputedVisibility
    #[default]
    WhenVisible,

    /// Always simulate the effect, whether visible or not.
    ///
    /// For performance reasons, it's recommended to only simulate visible
    /// particle effects (that is, use [`SimulationCondition::WhenVisible`]).
    /// However occasionally it may be needed to continue the simulation
    /// when the effect is not visible, to ensure some temporal continuity when
    /// the effect is made visible again. This is an uncommon case, and you
    /// should be aware of the performance implications of using this
    /// condition, and only use it when strictly necessary.
    ///
    /// Any [`Visibility`] or [`ComputedVisibility`] component is ignored. You
    /// may want to spawn the particle effect components manually instead of
    /// using the [`ParticleEffectBundle`] to avoid adding those components.
    ///
    /// [`Visibility`]: bevy::render::view::Visibility
    /// [`ComputedVisibility`]: bevy::render::view::ComputedVisibility
    /// [`ParticleEffectBundle`]: crate::ParticleEffectBundle
    Always,
}

/// Asset describing a visual effect.
///
/// The effect can be instanciated with a [`ParticleEffect`] component, or a
/// [`ParticleEffectBundle`].
///
/// [`ParticleEffect`]: crate::ParticleEffect
/// [`ParticleEffectBundle`]: crate::ParticleEffectBundle
#[derive(Default, Clone, TypeUuid, Reflect, FromReflect, Serialize, Deserialize)]
#[uuid = "249aefa4-9b8e-48d3-b167-3adf6c081c34"]
pub struct EffectAsset {
    /// Display name of the effect.
    ///
    /// This has no internal use, and is mostly for the user to identify an
    /// effect or for display in some tool UI. It's however used in serializing
    /// the asset.
    pub name: String,
    /// Maximum number of concurrent particles.
    ///
    /// The capacity is the maximum number of particles that can be alive at the
    /// same time. It determines the size of various GPU resources, most notably
    /// the particle buffer itself. To prevent wasting GPU resources, users
    /// should keep this quantity as close as possible to the maximum number of
    /// particles they expect to render.
    capacity: u32,
    /// Spawner.
    pub spawner: Spawner,
    /// For 2D rendering, the Z coordinate used as the sort key.
    ///
    /// This value is passed to the render pipeline and used when sorting
    /// transparent items to render, to order them. As a result, effects
    /// with different Z values cannot be batched together, which may
    /// negatively affect performance.
    ///
    /// Ignored for 3D rendering.
    pub z_layer_2d: f32,
    /// Particle simulation space.
    pub simulation_space: SimulationSpace,
    /// Condition under which the effect is simulated.
    pub simulation_condition: SimulationCondition,
    /// Modifiers defining the effect.
    #[reflect(ignore)]
    // TODO - Can't manage to implement FromReflect for BoxedModifier in a nice way yet
    modifiers: Vec<BoxedModifier>,
    /// Properties of the effect.
    ///
    /// Properties must have a unique name. Manually adding two or more
    /// properties with the same name will result in an invalid asset and
    /// undefined behavior are runtime. Prefer using the [`with_property()`] and
    /// [`add_property()`] methods for safety.
    ///
    /// [`with_property()`]: crate::EffectAsset::with_property
    /// [`add_property()`]: crate::EffectAsset::add_property
    properties: Vec<Property>,
    /// Type of motion integration applied to the particles of a system.
    pub motion_integration: MotionIntegration,
    /// Expression module for this effect.
    module: Module,
}

impl EffectAsset {
    /// Create a new effect asset.
    ///
    /// The effect assets requires 2 essential pieces:
    /// - The capacity of the effect, which represents the maximum number of
    ///   particles which can be stored and simulated at the same time. The
    ///   capacity must be non-zero, and should be the smallest possible value
    ///   which allows you to author the effect. This value directly impacts the
    ///   GPU memory consumption of the effect, which will allocate some buffers
    ///   to store that many particles for as long as the effect exists. The
    ///   capacity of an effect is immutable. See also [`capacity()`] for more
    ///   details.
    /// - The [`Spawner`], which defines when particles are emitted.
    ///
    /// Additionally, if any modifier added to this effect uses some [`Expr`] to
    /// customize its behavior, then those [`Expr`] are stored into a [`Module`]
    /// which should be passed to this method. If expressions are not used, just
    /// pass an empty module [`Module::default()`].
    ///
    /// # Examples
    ///
    /// Create a new effect asset without any modifier. This effect doesn't
    /// really do anything because _e.g._ the particles have a zero lifetime.
    ///
    /// ```
    /// # use bevy_hanabi::*;
    /// let spawner = Spawner::rate(5_f32.into()); // 5 particles per second
    /// let module = Module::default();
    /// let effect = EffectAsset::new(32768, spawner, module);
    /// ```
    ///
    /// Create a new effect asset with a modifier holding an expression. The
    /// expression is stored inside the [`Module`] transfered to the
    /// [`EffectAsset`].
    ///
    /// ```
    /// # use bevy_hanabi::*;
    /// let spawner = Spawner::rate(5_f32.into()); // 5 particles per second
    ///
    /// let mut module = Module::default();
    ///
    /// // Create a modifier that initialized the particle lifetime to 10 seconds.
    /// let lifetime = module.lit(10.); // literal value "10.0"
    /// let init_lifetime = InitAttributeModifier::new(Attribute::LIFETIME, lifetime);
    ///
    /// let effect = EffectAsset::new(32768, spawner, module);
    /// ```
    ///
    /// [`capacity()`]: crate::EffectAsset::capacity
    /// [`Expr`]: crate::graph::expr::Expr
    pub fn new(capacity: u32, spawner: Spawner, module: Module) -> Self {
        Self {
            name: String::new(),
            capacity,
            spawner,
            z_layer_2d: 0.,
            simulation_space: SimulationSpace::default(),
            simulation_condition: SimulationCondition::default(),
            modifiers: vec![],
            properties: vec![],
            motion_integration: MotionIntegration::default(),
            module,
        }
    }

    /// Get the capacity of the effect, in number of particles.
    ///
    /// This represents the number of particles stored in GPU memory at all
    /// time, even if unused, so you should try to minimize this value. However,
    /// the [`Spawner`] cannot emit more particles than this capacity. Whatever
    /// the spanwer settings, if the number of particles reaches the capacity,
    /// no new particle can be emitted. Setting an appropriate capacity for an
    /// effect is therefore a compromise between more particles available for
    /// visuals and more GPU memory usage.
    ///
    /// Common values range from 256 or less for smaller effects, to several
    /// hundreds of thousands for unique effects consuming a large portion of
    /// the GPU memory budget. Hanabi has been tested with over a million
    /// particles, however the performance will largely depend on the actual GPU
    /// hardware and available memory, so authors are encouraged not to go too
    /// crazy with the capacity.
    pub fn capacity(&self) -> u32 {
        self.capacity
    }

    /// Get the expression module storing all expressions in use by modifiers of
    /// this effect.
    pub fn module(&self) -> &Module {
        &self.module
    }

    /// Set the effect name.
    ///
    /// The effect name is used when serializing the effect.
    pub fn with_name(mut self, name: impl Into<String>) -> Self {
        self.name = name.into();
        self
    }

    /// Set the effect's simulation condition.
    pub fn with_simulation_condition(mut self, simulation_condition: SimulationCondition) -> Self {
        self.simulation_condition = simulation_condition;
        self
    }

    /// Set the effect's simulation space.
    pub fn with_simulation_space(mut self, simulation_space: SimulationSpace) -> Self {
        self.simulation_space = simulation_space;
        self
    }

    /// Add a new property to the asset.
    ///
    /// # Panics
    ///
    /// Panics if a property with the same name already exists.
    pub fn with_property(mut self, name: impl Into<String>, default_value: Value) -> Self {
        self.add_property(name, default_value);
        self
    }

    /// Add a new property to the asset.
    ///
    /// # Panics
    ///
    /// Panics if a property with the same name already exists.
    pub fn add_property(&mut self, name: impl Into<String>, default_value: Value) {
        let name = name.into();
        assert!(!self.properties.iter().any(|p| p.name() == name));
        self.properties.push(Property::new(name, default_value));
    }

    /// Get the list of existing properties.
    pub fn properties(&self) -> &[Property] {
        &self.properties
    }

    /// Add an initialization modifier to the effect.
    ///
    /// # Panics
    ///
    /// Panics if the modifier references a property which doesn't exist.
    /// You should declare an effect property first with [`with_property()`]
    /// or [`add_property()`], before adding any modifier referencing it.
    ///
    /// [`with_property()`]: crate::EffectAsset::with_property
    /// [`add_property()`]: crate::EffectAsset::add_property
    pub fn init<M>(mut self, mut modifier: M) -> Self
    where
        M: InitModifier + Send + Sync + 'static,
    {
        modifier.resolve_properties(&self.properties);
        self.modifiers.push(Box::new(modifier));
        self
    }

    /// Add an update modifier to the effect.
    ///
    /// # Panics
    ///
    /// Panics if the modifier references a property which doesn't exist.
    /// You should declare an effect property first with [`with_property()`]
    /// or [`add_property()`], before adding any modifier referencing it.
    ///
    /// [`with_property()`]: crate::EffectAsset::with_property
    /// [`add_property()`]: crate::EffectAsset::add_property
    pub fn update<M>(mut self, mut modifier: M) -> Self
    where
        M: UpdateModifier + Send + Sync + 'static,
    {
        modifier.resolve_properties(&self.properties);
        self.modifiers.push(Box::new(modifier));
        self
    }

    /// Add a render modifier to the effect.
    ///
    /// # Panics
    ///
    /// Panics if the modifier references a property which doesn't exist.
    /// You should declare an effect property first with [`with_property()`]
    /// or [`add_property()`], before adding any modifier referencing it.
    ///
    /// [`with_property()`]: crate::EffectAsset::with_property
    /// [`add_property()`]: crate::EffectAsset::add_property
    pub fn render<M>(mut self, mut modifier: M) -> Self
    where
        M: RenderModifier + Send + Sync + 'static,
    {
        modifier.resolve_properties(&self.properties);
        self.modifiers.push(Box::new(modifier));
        self
    }

    /// Get a list of all the modifiers of this effect.
    pub fn modifiers(&self) -> &[BoxedModifier] {
        &self.modifiers[..]
    }

    /// Get a list of all the init modifiers of this effect.
    ///
    /// This is a filtered list of all modifiers, retaining only modifiers
    /// executing in the [`ModifierContext::Init`] context.
    ///
    /// [`ModifierContext::Init`]: crate::ModifierContext::Init
    pub fn init_modifiers(&self) -> impl Iterator<Item = &dyn InitModifier> {
        self.modifiers.iter().filter_map(|m| m.as_init())
    }

    /// Get a list of all the update modifiers of this effect.
    ///
    /// This is a filtered list of all modifiers, retaining only modifiers
    /// executing in the [`ModifierContext::Update`] context.
    ///
    /// [`ModifierContext::Update`]: crate::ModifierContext::Update
    pub fn update_modifiers(&self) -> impl Iterator<Item = &dyn UpdateModifier> {
        self.modifiers.iter().filter_map(|m| m.as_update())
    }

    /// Get a list of all the render modifiers of this effect.
    ///
    /// This is a filtered list of all modifiers, retaining only modifiers
    /// executing in the [`ModifierContext::Render`] context.
    ///
    /// [`ModifierContext::Render`]: crate::ModifierContext::Render
    pub fn render_modifiers(&self) -> impl Iterator<Item = &dyn RenderModifier> {
        self.modifiers.iter().filter_map(|m| m.as_render())
    }

    /// Build the particle layout of the asset based on its modifiers.
    ///
    /// This method calculates the particle layout of the effect based on the
    /// currently existing particles, and return it as a newly allocated
    /// [`ParticleLayout`] object.
    pub fn particle_layout(&self) -> ParticleLayout {
        // Build the set of unique attributes required for all modifiers
        let mut set = HashSet::new();
        for modifier in &self.modifiers {
            for &attr in modifier.attributes() {
                set.insert(attr);
            }
        }

        // Build the layout
        let mut layout = ParticleLayout::new();
        for attr in set {
            layout = layout.append(attr);
        }
        layout.build()
    }

    /// Build the property layout of the asset based on its properties.
    ///
    /// This method calculates the property layout of the effect based on the
    /// currently existing properties, and return it as a newly allocated
    /// [`PropertyLayout`] object.
    pub fn property_layout(&self) -> PropertyLayout {
        PropertyLayout::new(self.properties.iter())
    }
}

#[derive(Default)]
pub struct EffectAssetLoader;

impl AssetLoader for EffectAssetLoader {
    fn load<'a>(
        &'a self,
        bytes: &'a [u8],
        load_context: &'a mut LoadContext,
    ) -> BoxedFuture<'a, Result<(), anyhow::Error>> {
        Box::pin(async move {
            let mut effect = ron::de::from_bytes::<EffectAsset>(bytes).map_err(|e| {
                // Include path in error.
                anyhow::anyhow!(format!("{}:{}", load_context.path().display(), e))
            })?;

            // Load particle textures as dependent assets.
            let mut asset_paths = Vec::new();
            for modifier in effect.modifiers.iter_mut() {
                if let Some(ParticleTextureModifier {
                    texture: AssetHandle { handle, asset_path },
                }) = modifier
                    .as_any_mut()
                    .downcast_mut::<ParticleTextureModifier>()
                {
                    // Upgrade the path.
                    *handle = load_context.get_handle(handle.clone());
                    asset_paths.push((**asset_path).clone());
                }
            }

            load_context.set_default_asset(LoadedAsset::new(effect).with_dependencies(asset_paths));
            Ok(())
        })
    }

    fn extensions(&self) -> &[&str] {
        &["effect"]
    }
}

/// Stores a handle and its path. Derefs to Handle<T>. Serializes as an AssetPath.
#[derive(Debug, Reflect, FromReflect)]
#[reflect_value(Serialize, Deserialize)]
pub struct AssetHandle<T: Asset> {
    /// Handle to asset.
    pub handle: Handle<T>,
    /// Path to asset.
    pub asset_path: Arc<AssetPath<'static>>,
}

impl<T: Asset> AssetHandle<T> {
    /// Creates a new AssetHandle from a Handle and AssetPath.
    pub fn new(handle: Handle<T>, asset_path: impl Into<AssetPath<'static>>) -> Self {
        let asset_path = Arc::new(asset_path.into());
        Self { handle, asset_path }
    }
}

impl<T: Asset> Default for AssetHandle<T> {
    fn default() -> Self {
        Self {
            handle: Default::default(),
            asset_path: Arc::new("()".into()),
        }
    }
}

impl<T: Asset> Clone for AssetHandle<T> {
    fn clone(&self) -> Self {
        Self {
            handle: self.handle.clone(),
            asset_path: self.asset_path.clone(),
        }
    }
}

impl<T: Asset> PartialEq for AssetHandle<T> {
    fn eq(&self, other: &Self) -> bool {
        self.handle == other.handle
    }
}

impl<T: Asset> std::ops::Deref for AssetHandle<T> {
    type Target = Handle<T>;

    fn deref(&self) -> &Self::Target {
        &self.handle
    }
}

impl<T: Asset> From<Handle<T>> for AssetHandle<T> {
    fn from(handle: Handle<T>) -> Self {
        Self {
            handle,
            ..default()
        }
    }
}

impl<T: Asset> Serialize for AssetHandle<T> {
    fn serialize<S>(&self, serializer: S) -> Result<S::Ok, S::Error>
    where
        S: serde::Serializer,
    {
        self.asset_path.serialize(serializer)
    }
}

impl<'de, T: Asset> Deserialize<'de> for AssetHandle<T> {
    fn deserialize<D>(deserializer: D) -> Result<Self, D::Error>
    where
        D: serde::Deserializer<'de>,
    {
        let asset_path = AssetPath::deserialize(deserializer)?;
        let handle = Handle::<T>::weak(asset_path.get_id().into());

        Ok(Self {
            handle,
            asset_path: Arc::new(asset_path),
        })
    }
}

#[cfg(test)]
mod tests {
    use crate::*;

    use super::*;

    #[test]
    fn property() {
        let mut effect = EffectAsset {
            name: "Effect".into(),
            capacity: 4096,
            spawner: Spawner::rate(30.0.into()),
            ..Default::default()
        }
        .with_property("my_prop", graph::Value::Scalar(345_u32.into()));

        effect.add_property(
            "other_prop",
            graph::Value::Vector(Vec3::new(3., -7.5, 42.42).into()),
        );

        assert!(effect.properties().iter().any(|p| p.name() == "my_prop"));
        assert!(effect.properties().iter().any(|p| p.name() == "other_prop"));
        assert!(!effect
            .properties()
            .iter()
            .any(|p| p.name() == "do_not_exist"));

        let layout = effect.property_layout();
        assert_eq!(layout.size(), 16);
        assert_eq!(layout.align(), 16);
        assert_eq!(layout.offset("my_prop"), Some(12));
        assert_eq!(layout.offset("other_prop"), Some(0));
        assert_eq!(layout.offset("unknown"), None);
    }

    #[test]
    fn test_apply_modifiers() {
        let mut module = Module::default();
        let effect = EffectAsset {
            name: "Effect".into(),
            capacity: 4096,
            spawner: Spawner::rate(30.0.into()),
            ..Default::default()
        }
        .init(InitPositionSphereModifier::default())
        .init(InitVelocitySphereModifier::default())
        //.update(AccelModifier::default())
        .update(LinearDragModifier::new(module.lit(1.)))
        .update(ForceFieldModifier::default())
        .render(ParticleTextureModifier::default())
        .render(ColorOverLifetimeModifier::default())
        .render(SizeOverLifetimeModifier::default())
        .render(BillboardModifier::default());

        assert_eq!(effect.capacity, 4096);

        let one = module.lit(1.);
        let init_age = InitAttributeModifier::new(Attribute::AGE, one);
        let init_lifetime = InitAttributeModifier::new(Attribute::LIFETIME, one);

        let property_layout = PropertyLayout::default();
        let mut init_context = InitContext::new(&mut module, &property_layout);
        assert!(InitPositionSphereModifier::default()
            .apply(&mut init_context)
            .is_ok());
        assert!(InitVelocitySphereModifier::default()
            .apply(&mut init_context)
            .is_ok());
        assert!(init_age.apply(&mut init_context).is_ok());
        assert!(init_lifetime.apply(&mut init_context).is_ok());
        // assert_eq!(effect., init_context.init_code);

        let mut module = Module::default();
        let accel_mod = AccelModifier::constant(&mut module, Vec3::ONE);
        let drag_mod = LinearDragModifier::constant(&mut module, 3.5);
        let property_layout = PropertyLayout::default();
        let mut update_context = UpdateContext::new(&mut module, &property_layout);
        assert!(accel_mod.apply(&mut update_context).is_ok());
        assert!(drag_mod.apply(&mut update_context).is_ok());
        assert!(ForceFieldModifier::default()
            .apply(&mut update_context)
            .is_ok());
        // assert_eq!(effect.update_layout, update_layout);

        let mut render_context = RenderContext::default();
        ParticleTextureModifier::default().apply(&mut render_context);
        ColorOverLifetimeModifier::default().apply(&mut render_context);
        SizeOverLifetimeModifier::default().apply(&mut render_context);
        BillboardModifier::default().apply(&mut render_context);
        // assert_eq!(effect.render_layout, render_layout);
    }

    #[test]
    fn test_serde_ron() {
        let effect = EffectAsset {
            name: "Effect".into(),
            capacity: 4096,
            spawner: Spawner::rate(30.0.into()),
            ..Default::default()
        };

        let s = ron::to_string(&effect).unwrap();
        let _effect_serde: EffectAsset = ron::from_str(&s).unwrap();
        // assert_eq!(effect, effect_serde);
    }
}<|MERGE_RESOLUTION|>--- conflicted
+++ resolved
@@ -11,12 +11,8 @@
 use crate::{
     graph::Value,
     modifier::{init::InitModifier, render::RenderModifier, update::UpdateModifier},
-<<<<<<< HEAD
-    BoxedModifier, ParticleLayout, ParticleTextureModifier, Property, PropertyLayout,
+    BoxedModifier, Module, ParticleLayout, ParticleTextureModifier, Property, PropertyLayout,
     SimulationSpace, Spawner,
-=======
-    BoxedModifier, Module, ParticleLayout, Property, PropertyLayout, SimulationSpace, Spawner,
->>>>>>> 2a754a21
 };
 
 /// Type of motion integration applied to the particles of a system.
