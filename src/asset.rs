use bevy::{
    asset::{AssetLoader, LoadContext, LoadedAsset},
    reflect::{Reflect, TypeUuid},
    utils::{default, BoxedFuture, HashSet},
};
use serde::{Deserialize, Serialize};

use crate::{
    graph::Value,
    modifier::{InitModifier, RenderModifier, UpdateModifier},
    BoxedModifier, ExprHandle, Module, ParticleLayout, Property, PropertyLayout, SimulationSpace,
    Spawner,
};

/// Type of motion integration applied to the particles of a system.
#[derive(Debug, Default, Clone, Copy, PartialEq, Eq, Hash, Reflect, Serialize, Deserialize)]
pub enum MotionIntegration {
    /// No motion integration. The [`Attribute::POSITION`] of the particles
    /// needs to be explicitly assigned by a modifier for the particles to move.
    ///
    /// [`Attribute::POSITION`]: crate::Attribute::POSITION
    None,

    /// Apply Euler motion integration each simulation update before all
    /// modifiers are applied.
    ///
    /// Not to be confused with Bevy's `PreUpdate` phase. Here "update" refers
    /// to the particle update on the GPU via a compute shader.
    PreUpdate,

    /// Apply Euler motion integration each simulation update after all
    /// modifiers are applied. This is the default.
    ///
    /// Not to be confused with Bevy's `PostUpdate` phase. Here "update" refers
    /// to the particle update on the GPU via a compute shader.
    #[default]
    PostUpdate,
}

/// Simulation condition for an effect.
#[derive(Debug, Default, Clone, Copy, PartialEq, Eq, Hash, Reflect, Serialize, Deserialize)]
pub enum SimulationCondition {
    /// Simulate the effect only when visible.
    ///
    /// The visibility is determined by the [`Visibility`] and
    /// [`ComputedVisibility`] components.
    ///
    /// This is the default for all assets, and is the most performant option,
    /// allowing to have many effects in the scene without the need to simulate
    /// all of them if they're not visible.
    ///
    /// Note: AABB culling is not currently available. Only boolean ON/OFF
    /// visibility is used.
    ///
    /// [`Visibility`]: bevy::render::view::Visibility
    /// [`ComputedVisibility`]: bevy::render::view::ComputedVisibility
    #[default]
    WhenVisible,

    /// Always simulate the effect, whether visible or not.
    ///
    /// For performance reasons, it's recommended to only simulate visible
    /// particle effects (that is, use [`SimulationCondition::WhenVisible`]).
    /// However occasionally it may be needed to continue the simulation
    /// when the effect is not visible, to ensure some temporal continuity when
    /// the effect is made visible again. This is an uncommon case, and you
    /// should be aware of the performance implications of using this
    /// condition, and only use it when strictly necessary.
    ///
    /// Any [`Visibility`] or [`ComputedVisibility`] component is ignored. You
    /// may want to spawn the particle effect components manually instead of
    /// using the [`ParticleEffectBundle`] to avoid adding those components.
    ///
    /// [`Visibility`]: bevy::render::view::Visibility
    /// [`ComputedVisibility`]: bevy::render::view::ComputedVisibility
    /// [`ParticleEffectBundle`]: crate::ParticleEffectBundle
    Always,
}

/// Alpha mode for rendering an effect.
///
/// The alpha mode determines how the alpha value of a particle is used to
/// render it. In general effects use semi-transparent particles. However, there
/// are multiple alpha blending techniques available, producing different
/// results.
///
/// This is very similar to the [`bevy::pbr::AlphaMode`] of the `bevy_pbr`
/// crate, except that a different set of values is supported which reflects
/// what this library currently supports.
///
/// The alpha mode only affects the render phase that particles are rendered
/// into when rendering 3D views. For 2D views, all particle effects are
/// rendered during the [`Transparent2d`] render phase.
///
/// [`Transparent2d`]: bevy::core_pipeline::core_2d::Transparent2d
#[derive(Debug, Default, Clone, Copy, PartialEq, Reflect, Serialize, Deserialize)]
#[non_exhaustive]
pub enum AlphaMode {
    /// Render the effect with alpha blending.
    ///
    /// This is the most common mode for handling transparency. It uses the
    /// "blend" or "over" formula, where the color of each particle fragment is
    /// accumulated into the destination render target after being modulated by
    /// its alpha value.
    ///
    /// ```txt
    /// dst_color = src_color * (1 - particle_alpha) + particle_color * particle_alpha;
    /// dst_alpha = src_alpha * (1 - particle_alpha) + particle_alpha
    /// ```
    ///
    /// This is the default blending mode.
    ///
    /// For 3D views, effects with this mode are rendered during the
    /// [`Transparent3d`] render phase.
    ///
    /// [`Transparent3d`]: bevy::core_pipeline::core_3d::Transparent3d
    #[default]
    Blend,

    /// Render the effect with alpha masking.
    ///
    /// With this mode, the final alpha value computed per particle fragment is
    /// compared against the cutoff value stored in this enum. Any fragment
    /// with a value under the cutoff is discarded, while any fragment with
    /// a value equal or over the cutoff becomes fully opaque. The end result is
    /// an opaque particle with a cutout shape.
    ///
    /// ```txt
    /// if src_alpha >= cutoff {
    ///     dst_color = particle_color;
    ///     dst_alpha = 1;
    /// } else {
    ///     discard;
    /// }
    /// ```
    ///
    /// The assigned expression must yield a scalar floating-point value,
    /// typically in the \[0:1\] range. This expression is assigned at the
    /// beginning of the fragment shader to the special built-in `alpha_cutoff`
    /// variable, which can be further accessed and modified by render
    /// modifiers.
    ///
    /// The cutoff threshold comparison of the fragment's alpha value against
    /// `alpha_cutoff` is performed as the last operation in the fragment
    /// shader. This allows modifiers to affect the alpha value of the
    /// particle before it's tested against the cutoff value stored in
    /// `alpha_cutoff`.
    ///
    /// For 3D views, effects with this mode are rendered during the
    /// [`AlphaMask3d`] render phase.
    ///
    /// [`AlphaMask3d`]: bevy::core_pipeline::core_3d::AlphaMask3d
    Mask(ExprHandle),
}

/// Asset describing a visual effect.
///
/// The effect can be instanciated with a [`ParticleEffect`] component, or a
/// [`ParticleEffectBundle`].
///
/// [`ParticleEffect`]: crate::ParticleEffect
/// [`ParticleEffectBundle`]: crate::ParticleEffectBundle
#[derive(Default, Clone, TypeUuid, Reflect, Serialize, Deserialize)]
#[reflect(from_reflect = false)]
#[uuid = "249aefa4-9b8e-48d3-b167-3adf6c081c34"]
pub struct EffectAsset {
    /// Display name of the effect.
    ///
    /// This has no internal use, and is mostly for the user to identify an
    /// effect or for display in some tool UI. It's however used in serializing
    /// the asset.
    pub name: String,
    /// Maximum number of concurrent particles.
    ///
    /// The capacity is the maximum number of particles that can be alive at the
    /// same time. It determines the size of various GPU resources, most notably
    /// the particle buffer itself. To prevent wasting GPU resources, users
    /// should keep this quantity as close as possible to the maximum number of
    /// particles they expect to render.
    capacity: u32,
    /// Spawner.
    pub spawner: Spawner,
    /// For 2D rendering, the Z coordinate used as the sort key.
    ///
    /// This value is passed to the render pipeline and used when sorting
    /// transparent items to render, to order them. As a result, effects
    /// with different Z values cannot be batched together, which may
    /// negatively affect performance.
    ///
    /// Ignored for 3D rendering.
    pub z_layer_2d: f32,
    /// Particle simulation space.
    pub simulation_space: SimulationSpace,
    /// Condition under which the effect is simulated.
    pub simulation_condition: SimulationCondition,
    /// Init modifier defining the effect.
    #[reflect(ignore)]
    // TODO - Can't manage to implement FromReflect for BoxedModifier in a nice way yet
    init_modifiers: Vec<BoxedModifier>,
    /// update modifiers defining the effect.
    #[reflect(ignore)]
    // TODO - Can't manage to implement FromReflect for BoxedModifier in a nice way yet
    update_modifiers: Vec<BoxedModifier>,
    /// Render modifiers defining the effect.
    #[reflect(ignore)]
    // TODO - Can't manage to implement FromReflect for BoxedModifier in a nice way yet
    render_modifiers: Vec<BoxedModifier>,
    /// Properties of the effect.
    ///
    /// Properties must have a unique name. Manually adding two or more
    /// properties with the same name will result in an invalid asset and
    /// undefined behavior are runtime. Prefer using the [`with_property()`] and
    /// [`add_property()`] methods for safety.
    ///
    /// [`with_property()`]: crate::EffectAsset::with_property
    /// [`add_property()`]: crate::EffectAsset::add_property
    properties: Vec<Property>,
    /// Type of motion integration applied to the particles of a system.
    pub motion_integration: MotionIntegration,
    /// Expression module for this effect.
    module: Module,
    /// Alpha mode.
    pub alpha_mode: AlphaMode,
}

impl EffectAsset {
    /// Create a new effect asset.
    ///
    /// The effect assets requires 2 essential pieces:
    /// - The capacity of the effect, which represents the maximum number of
    ///   particles which can be stored and simulated at the same time. The
    ///   capacity must be non-zero, and should be the smallest possible value
    ///   which allows you to author the effect. This value directly impacts the
    ///   GPU memory consumption of the effect, which will allocate some buffers
    ///   to store that many particles for as long as the effect exists. The
    ///   capacity of an effect is immutable. See also [`capacity()`] for more
    ///   details.
    /// - The [`Spawner`], which defines when particles are emitted.
    ///
    /// Additionally, if any modifier added to this effect uses some [`Expr`] to
    /// customize its behavior, then those [`Expr`] are stored into a [`Module`]
    /// which should be passed to this method. If expressions are not used, just
    /// pass an empty module [`Module::default()`].
    ///
    /// # Examples
    ///
    /// Create a new effect asset without any modifier. This effect doesn't
    /// really do anything because _e.g._ the particles have a zero lifetime.
    ///
    /// ```
    /// # use bevy_hanabi::*;
    /// let spawner = Spawner::rate(5_f32.into()); // 5 particles per second
    /// let module = Module::default();
    /// let effect = EffectAsset::new(32768, spawner, module);
    /// ```
    ///
    /// Create a new effect asset with a modifier holding an expression. The
    /// expression is stored inside the [`Module`] transfered to the
    /// [`EffectAsset`].
    ///
    /// ```
    /// # use bevy_hanabi::*;
    /// let spawner = Spawner::rate(5_f32.into()); // 5 particles per second
    ///
    /// let mut module = Module::default();
    ///
    /// // Create a modifier that initialized the particle lifetime to 10 seconds.
    /// let lifetime = module.lit(10.); // literal value "10.0"
    /// let init_lifetime = SetAttributeModifier::new(Attribute::LIFETIME, lifetime);
    ///
    /// let effect = EffectAsset::new(32768, spawner, module);
    /// ```
    ///
    /// [`capacity()`]: crate::EffectAsset::capacity
    /// [`Expr`]: crate::graph::expr::Expr
    pub fn new(capacity: u32, spawner: Spawner, module: Module) -> Self {
        Self {
            capacity,
            spawner,
            module,
            ..default()
        }
    }

    /// Get the capacity of the effect, in number of particles.
    ///
    /// This represents the number of particles stored in GPU memory at all
    /// time, even if unused, so you should try to minimize this value. However,
    /// the [`Spawner`] cannot emit more particles than this capacity. Whatever
    /// the spanwer settings, if the number of particles reaches the capacity,
    /// no new particle can be emitted. Setting an appropriate capacity for an
    /// effect is therefore a compromise between more particles available for
    /// visuals and more GPU memory usage.
    ///
    /// Common values range from 256 or less for smaller effects, to several
    /// hundreds of thousands for unique effects consuming a large portion of
    /// the GPU memory budget. Hanabi has been tested with over a million
    /// particles, however the performance will largely depend on the actual GPU
    /// hardware and available memory, so authors are encouraged not to go too
    /// crazy with the capacity.
    pub fn capacity(&self) -> u32 {
        self.capacity
    }

    /// Get the expression module storing all expressions in use by modifiers of
    /// this effect.
    pub fn module(&self) -> &Module {
        &self.module
    }

    /// Set the effect name.
    ///
    /// The effect name is used when serializing the effect.
    pub fn with_name(mut self, name: impl Into<String>) -> Self {
        self.name = name.into();
        self
    }

    /// Set the effect's simulation condition.
    pub fn with_simulation_condition(mut self, simulation_condition: SimulationCondition) -> Self {
        self.simulation_condition = simulation_condition;
        self
    }

    /// Set the effect's simulation space.
    pub fn with_simulation_space(mut self, simulation_space: SimulationSpace) -> Self {
        self.simulation_space = simulation_space;
        self
    }

    /// Set the alpha mode.
    pub fn with_alpha_mode(mut self, alpha_mode: AlphaMode) -> Self {
        self.alpha_mode = alpha_mode;
        self
    }

    /// Add a new property to the asset.
    ///
    /// See [`Property`] for more details on what effect properties are.
    ///
    /// # Panics
    ///
    /// Panics if a property with the same name already exists.
    pub fn with_property(mut self, name: impl Into<String>, default_value: Value) -> Self {
        self.add_property(name, default_value);
        self
    }

    /// Add a new property to the asset.
    ///
    /// See [`Property`] for more details on what effect properties are.
    ///
    /// # Panics
    ///
    /// Panics if a property with the same name already exists.
    pub fn add_property(&mut self, name: impl Into<String>, default_value: Value) {
        let name = name.into();
        assert!(!self.properties.iter().any(|p| p.name() == name));
        self.properties.push(Property::new(name, default_value));
    }

    /// Get the list of existing properties.
    pub fn properties(&self) -> &[Property] {
        &self.properties
    }

    /// Add an initialization modifier to the effect.
    ///
    /// [`with_property()`]: crate::EffectAsset::with_property
    /// [`add_property()`]: crate::EffectAsset::add_property
    #[inline]
    pub fn init<M>(mut self, modifier: M) -> Self
    where
        M: InitModifier + Send + Sync + 'static,
    {
        self.init_modifiers.push(Box::new(modifier));
        self
    }

    /// Add an update modifier to the effect.
    ///
    /// [`with_property()`]: crate::EffectAsset::with_property
    /// [`add_property()`]: crate::EffectAsset::add_property
    #[inline]
    pub fn update<M>(mut self, modifier: M) -> Self
    where
        M: UpdateModifier + Send + Sync + 'static,
    {
        self.update_modifiers.push(Box::new(modifier));
        self
    }

    /// Add a render modifier to the effect.
    ///
    /// [`with_property()`]: crate::EffectAsset::with_property
    /// [`add_property()`]: crate::EffectAsset::add_property
    #[inline]
    pub fn render<M>(mut self, modifier: M) -> Self
    where
        M: RenderModifier + Send + Sync + 'static,
    {
        self.render_modifiers.push(Box::new(modifier));
        self
    }

    /// Get a list of all the modifiers of this effect.
    pub fn modifiers(&self) -> impl Iterator<Item = &BoxedModifier> {
        self.init_modifiers
            .iter()
            .chain(self.update_modifiers.iter())
            .chain(self.render_modifiers.iter())
    }

    /// Get a list of all the init modifiers of this effect.
    ///
    /// This is a filtered list of all modifiers, retaining only modifiers
    /// executing in the [`ModifierContext::Init`] context.
    ///
    /// [`ModifierContext::Init`]: crate::ModifierContext::Init
    pub fn init_modifiers(&self) -> impl Iterator<Item = &dyn InitModifier> {
        self.init_modifiers.iter().filter_map(|m| m.as_init())
    }

    /// Get a list of all the update modifiers of this effect.
    ///
    /// This is a filtered list of all modifiers, retaining only modifiers
    /// executing in the [`ModifierContext::Update`] context.
    ///
    /// [`ModifierContext::Update`]: crate::ModifierContext::Update
    pub fn update_modifiers(&self) -> impl Iterator<Item = &dyn UpdateModifier> {
        self.update_modifiers.iter().filter_map(|m| m.as_update())
    }

    /// Get a list of all the render modifiers of this effect.
    ///
    /// This is a filtered list of all modifiers, retaining only modifiers
    /// executing in the [`ModifierContext::Render`] context.
    ///
    /// [`ModifierContext::Render`]: crate::ModifierContext::Render
    pub fn render_modifiers(&self) -> impl Iterator<Item = &dyn RenderModifier> {
        self.render_modifiers.iter().filter_map(|m| m.as_render())
    }

    /// Build the particle layout of the asset based on its modifiers.
    ///
    /// This method calculates the particle layout of the effect based on the
    /// currently existing particles, and return it as a newly allocated
    /// [`ParticleLayout`] object.
    pub fn particle_layout(&self) -> ParticleLayout {
        // Build the set of unique attributes required for all modifiers
        let mut set = HashSet::new();
        for modifier in self.modifiers() {
            for &attr in modifier.attributes() {
                set.insert(attr);
            }
        }

        // Build the layout
        let mut layout = ParticleLayout::new();
        for attr in set {
            layout = layout.append(attr);
        }
        layout.build()
    }

    /// Build the property layout of the asset based on its properties.
    ///
    /// This method calculates the property layout of the effect based on the
    /// currently existing properties, and return it as a newly allocated
    /// [`PropertyLayout`] object.
    pub fn property_layout(&self) -> PropertyLayout {
        PropertyLayout::new(self.properties.iter())
    }
}

#[derive(Default)]
pub struct EffectAssetLoader;

impl AssetLoader for EffectAssetLoader {
    fn load<'a>(
        &'a self,
        bytes: &'a [u8],
        load_context: &'a mut LoadContext,
    ) -> BoxedFuture<'a, Result<(), anyhow::Error>> {
        Box::pin(async move {
            let custom_asset = ron::de::from_bytes::<EffectAsset>(bytes)?;
            load_context.set_default_asset(LoadedAsset::new(custom_asset));
            Ok(())
        })
    }

    fn extensions(&self) -> &[&str] {
        &["effect"]
    }
}

#[cfg(test)]
mod tests {
    use crate::*;

    use super::*;

    #[test]
    fn property() {
        let mut effect = EffectAsset {
            name: "Effect".into(),
            capacity: 4096,
            spawner: Spawner::rate(30.0.into()),
            ..Default::default()
        }
        .with_property("my_prop", graph::Value::Scalar(345_u32.into()));

        effect.add_property(
            "other_prop",
            graph::Value::Vector(Vec3::new(3., -7.5, 42.42).into()),
        );

        assert!(effect.properties().iter().any(|p| p.name() == "my_prop"));
        assert!(effect.properties().iter().any(|p| p.name() == "other_prop"));
        assert!(!effect
            .properties()
            .iter()
            .any(|p| p.name() == "do_not_exist"));

        let layout = effect.property_layout();
        assert_eq!(layout.size(), 16);
        assert_eq!(layout.align(), 16);
        assert_eq!(layout.offset("my_prop"), Some(12));
        assert_eq!(layout.offset("other_prop"), Some(0));
        assert_eq!(layout.offset("unknown"), None);
    }

    #[test]
    fn test_apply_modifiers() {
        let mut module = Module::default();
        let one = module.lit(1.);
        let init_age = SetAttributeModifier::new(Attribute::AGE, one);
        let init_lifetime = SetAttributeModifier::new(Attribute::LIFETIME, one);
        let init_pos_sphere = SetPositionSphereModifier {
            center: module.lit(Vec3::ZERO),
            radius: module.lit(1.),
            dimension: ShapeDimension::Volume,
        };
        let init_vel_sphere = SetVelocitySphereModifier {
            center: module.lit(Vec3::ZERO),
            speed: module.lit(1.),
        };

        let effect = EffectAsset {
            name: "Effect".into(),
            capacity: 4096,
            spawner: Spawner::rate(30.0.into()),
            ..Default::default()
        }
        .init(init_pos_sphere)
        .init(init_vel_sphere)
        //.update(AccelModifier::default())
        .update(LinearDragModifier::new(module.lit(1.)))
        .update(ForceFieldModifier::default())
        .render(ParticleTextureModifier::default())
        .render(ColorOverLifetimeModifier::default())
        .render(SizeOverLifetimeModifier::default())
        .render(OrientModifier {
            mode: OrientMode::ParallelCameraDepthPlane,
        })
        .render(OrientModifier {
            mode: OrientMode::FaceCameraPosition,
        })
        .render(OrientModifier {
            mode: OrientMode::AlongVelocity,
        });

        assert_eq!(effect.capacity, 4096);

        let property_layout = PropertyLayout::default();
        let particle_layout = ParticleLayout::default();
        let mut init_context = InitContext::new(&mut module, &property_layout, &particle_layout);
        assert!(init_pos_sphere.apply_init(&mut init_context).is_ok());
        assert!(init_vel_sphere.apply_init(&mut init_context).is_ok());
        assert!(init_age.apply_init(&mut init_context).is_ok());
        assert!(init_lifetime.apply_init(&mut init_context).is_ok());
        // assert_eq!(effect., init_context.init_code);

        let mut module = Module::default();
        let accel_mod = AccelModifier::constant(&mut module, Vec3::ONE);
        let drag_mod = LinearDragModifier::constant(&mut module, 3.5);
        let property_layout = PropertyLayout::default();
        let particle_layout = ParticleLayout::default();
        let mut update_context =
            UpdateContext::new(&mut module, &property_layout, &particle_layout);
        assert!(accel_mod.apply_update(&mut update_context).is_ok());
        assert!(drag_mod.apply_update(&mut update_context).is_ok());
        assert!(ForceFieldModifier::default()
            .apply_update(&mut update_context)
            .is_ok());
        // assert_eq!(effect.update_layout, update_layout);

        let mut module = Module::default();
        let property_layout = PropertyLayout::default();
<<<<<<< HEAD
        let mut render_context = RenderContext::new(&mut module, &property_layout);
=======
        let particle_layout = ParticleLayout::default();
        let mut render_context =
            RenderContext::new(&mut module, &property_layout, &particle_layout);
>>>>>>> 8854f755
        ParticleTextureModifier::default().apply_render(&mut render_context);
        ColorOverLifetimeModifier::default().apply_render(&mut render_context);
        SizeOverLifetimeModifier::default().apply_render(&mut render_context);
        OrientModifier {
            mode: OrientMode::ParallelCameraDepthPlane,
        }
        .apply_render(&mut render_context);
        OrientModifier {
            mode: OrientMode::FaceCameraPosition,
        }
        .apply_render(&mut render_context);
        OrientModifier {
            mode: OrientMode::AlongVelocity,
        }
        .apply_render(&mut render_context);
        // assert_eq!(effect.render_layout, render_layout);
    }

    #[test]
    fn test_serde_ron() {
        let effect = EffectAsset {
            name: "Effect".into(),
            capacity: 4096,
            spawner: Spawner::rate(30.0.into()),
            ..Default::default()
        };

        let s = ron::to_string(&effect).unwrap();
        let _effect_serde: EffectAsset = ron::from_str(&s).unwrap();
        // assert_eq!(effect, effect_serde);
    }
}<|MERGE_RESOLUTION|>--- conflicted
+++ resolved
@@ -597,13 +597,9 @@
 
         let mut module = Module::default();
         let property_layout = PropertyLayout::default();
-<<<<<<< HEAD
-        let mut render_context = RenderContext::new(&mut module, &property_layout);
-=======
         let particle_layout = ParticleLayout::default();
         let mut render_context =
             RenderContext::new(&mut module, &property_layout, &particle_layout);
->>>>>>> 8854f755
         ParticleTextureModifier::default().apply_render(&mut render_context);
         ColorOverLifetimeModifier::default().apply_render(&mut render_context);
         SizeOverLifetimeModifier::default().apply_render(&mut render_context);
