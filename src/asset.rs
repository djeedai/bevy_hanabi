--- conflicted
+++ resolved
@@ -1,15 +1,9 @@
 use std::sync::Arc;
 
 use bevy::{
-<<<<<<< HEAD
-    asset::{Asset, AssetLoader, AssetPath, LoadContext, LoadedAsset},
-    prelude::*,
-    reflect::{FromReflect, Reflect, TypeUuid},
-=======
-    asset::{AssetLoader, LoadContext, LoadedAsset},
-    reflect::{Reflect, TypeUuid},
->>>>>>> e013d27c
-    utils::{BoxedFuture, HashSet},
+    asset::{Asset, AssetLoader, AssetPath, Handle, LoadContext, LoadedAsset},
+    reflect::{Reflect, ReflectDeserialize, ReflectSerialize, TypeUuid},
+    utils::{BoxedFuture, HashSet, default},
 };
 use serde::{Deserialize, Serialize};
 
@@ -446,18 +440,20 @@
     }
 }
 
-/// Stores a handle and its path. Derefs to Handle<T>. Serializes as an AssetPath.
-#[derive(Debug, Reflect, FromReflect)]
+/// Stores a handle and its path to enable serialization.
+///
+/// This type derefs to [`Handle<T>`] for convenience, and serializes as an [`AssetPath`].
+#[derive(Debug, Reflect)]
 #[reflect_value(Serialize, Deserialize)]
 pub struct AssetHandle<T: Asset> {
-    /// Handle to asset.
+    /// Handle to asset at runtime.
     pub handle: Handle<T>,
-    /// Path to asset.
+    /// Path to the actual asset, for serialization.
     pub asset_path: Arc<AssetPath<'static>>,
 }
 
 impl<T: Asset> AssetHandle<T> {
-    /// Creates a new AssetHandle from a Handle and AssetPath.
+    /// Create a new [`AssetHandle`] from a runtime [`Handle`] and an [`AssetPath`].
     pub fn new(handle: Handle<T>, asset_path: impl Into<AssetPath<'static>>) -> Self {
         let asset_path = Arc::new(asset_path.into());
         Self { handle, asset_path }
@@ -468,7 +464,7 @@
     fn default() -> Self {
         Self {
             handle: Default::default(),
-            asset_path: Arc::new("()".into()),
+            asset_path: Arc::new("".into()),
         }
     }
 }
@@ -640,7 +636,7 @@
     fn test_asset_handle() {
         let mut app = App::new();
         app.add_plugins(MinimalPlugins);
-        app.add_plugin(AssetPlugin::default());
+        app.add_plugins(AssetPlugin::default());
 
         let asset_server = app.world.get_resource::<AssetServer>().unwrap();
         let image_handle = asset_server.load("cloud.png");
