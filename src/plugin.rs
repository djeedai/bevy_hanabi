#[cfg(feature = "2d")]
use bevy::core_pipeline::core_2d::Transparent2d;
#[cfg(feature = "3d")]
use bevy::core_pipeline::core_3d::{AlphaMask3d, Opaque3d, Transparent3d};
use bevy::{
    asset::weak_handle,
    prelude::*,
    render::{
<<<<<<< HEAD
        extract_component::ExtractComponentPlugin,
        mesh::allocator::allocate_and_free_meshes,
=======
>>>>>>> eae24ea7
        render_asset::prepare_assets,
        render_graph::RenderGraph,
        render_phase::DrawFunctions,
        render_resource::{SpecializedComputePipelines, SpecializedRenderPipelines},
        renderer::{RenderAdapterInfo, RenderDevice},
        texture::GpuImage,
        view::{prepare_view_uniforms, visibility::VisibilitySystems},
        Render, RenderApp, RenderSet,
    },
    time::{time_system, TimeSystem},
};

#[cfg(feature = "serde")]
use crate::asset::EffectAssetLoader;
use crate::{
    asset::{DefaultMesh, EffectAsset},
    compile_effects,
    properties::EffectProperties,
    render::{
        add_effects, batch_effects, clear_transient_batch_inputs, extract_effect_events,
        extract_effects, fixup_parents, on_remove_cached_effect, on_remove_cached_properties,
        prepare_bind_groups, prepare_effects, prepare_gpu_resources, prepare_property_buffers,
        queue_effects, queue_init_fill_dispatch_ops, resolve_parents, update_mesh_locations,
        DebugSettings, DispatchIndirectPipeline, DrawEffects, EffectAssetEvents, EffectBindGroups,
        EffectCache, EffectsMeta, EventCache, ExtractedEffects, GpuBufferOperations,
        GpuEffectMetadata, GpuSpawnerParams, InitFillDispatchQueue, ParticlesInitPipeline,
        ParticlesRenderPipeline, ParticlesUpdatePipeline, PropertyBindGroups, PropertyCache,
        RenderDebugSettings, ShaderCache, SimParams, SortBindGroups, SortedEffectBatches,
        StorageType as _, UtilsPipeline, VfxSimulateDriverNode, VfxSimulateNode,
    },
    spawn::{self, Random},
    tick_spawners,
    time::effect_simulation_time_system,
    update_properties_from_asset, EffectSimulation, EffectVisibilityClass, ParticleEffect,
    SpawnerSettings, ToWgslString,
};

/// Labels for the Hanabi systems.
#[derive(Debug, Clone, Copy, PartialEq, Eq, Hash, SystemSet)]
pub enum EffectSystems {
    /// Tick all effect instances to generate particle spawn counts.
    ///
    /// This system runs during the [`PostUpdate`] schedule. Any system which
    /// modifies an effect spawner should run before this set to ensure the
    /// spawner takes into account the newly set values during its ticking.
    TickSpawners,

    /// Compile the effect instances, updating the [`CompiledParticleEffect`]
    /// components.
    ///
    /// This system runs during the [`PostUpdate`] schedule. This is largely an
    /// internal task which can be ignored by most users.
    ///
    /// [`CompiledParticleEffect`]: crate::CompiledParticleEffect
    CompileEffects,

    /// Update the properties of the effect instance based on the declared
    /// properties in the [`EffectAsset`], updating the associated
    /// [`EffectProperties`] component.
    ///
    /// This system runs during the [`PostUpdate`] schedule, after the assets
    /// have been updated. Any system which modifies an [`EffectAsset`]'s
    /// declared properties should run before this set in order for changes to
    /// be taken into account in the same frame.
    UpdatePropertiesFromAsset,

    /// Prepare effect assets for the extracted effects.
    ///
    /// Part of Bevy's own [`RenderSet::PrepareAssets`].
    PrepareEffectAssets,

    /// Queue the GPU commands for the extracted effects.
    ///
    /// Part of Bevy's own [`RenderSet::Queue`].
    QueueEffects,

    /// Prepare GPU data for the queued effects.
    ///
    /// Part of Bevy's own [`RenderSet::PrepareResources`].
    PrepareEffectGpuResources,

    /// Prepare the GPU bind groups once all buffers have been (re-)allocated
    /// and won't change this frame.
    ///
    /// Part of Bevy's own [`RenderSet::PrepareBindGroups`].
    PrepareBindGroups,
}

pub mod main_graph {
    pub mod node {
        use bevy::render::render_graph::RenderLabel;

        /// Label for the simulation driver node running the simulation graph.
        #[derive(Debug, Clone, Copy, PartialEq, Eq, Hash, RenderLabel)]
        pub struct HanabiDriverNode;
    }
}

pub mod simulate_graph {
    use bevy::render::render_graph::RenderSubGraph;

    /// Name of the simulation sub-graph.
    #[derive(Debug, Clone, Copy, PartialEq, Eq, Hash, RenderSubGraph)]
    pub struct HanabiSimulateGraph;

    pub mod node {
        use bevy::render::render_graph::RenderLabel;

        /// Label for the simulation node (init and update compute passes;
        /// view-independent).
        #[derive(Debug, Clone, Copy, PartialEq, Eq, Hash, RenderLabel)]
        pub struct HanabiSimulateNode;
    }
}

const HANABI_COMMON_TEMPLATE_HANDLE: Handle<Shader> =
    weak_handle!("626E7AD3-4E54-487E-B796-9A90E34CC1EC");

/// Plugin to add systems related to Hanabi.
#[derive(Debug, Clone, Copy)]
pub struct HanabiPlugin;

impl HanabiPlugin {
    /// Create the `vfx_common.wgsl` shader with proper alignment.
    ///
    /// This creates a new [`Shader`] from the `vfx_common.wgsl` template file,
    /// by applying the given alignment for storage buffers. This produces a
    /// shader ready for the specific GPU device associated with that
    /// alignment.
    pub(crate) fn make_common_shader(min_storage_buffer_offset_alignment: u32) -> Shader {
        let spawner_padding_code =
            GpuSpawnerParams::padding_code(min_storage_buffer_offset_alignment);
        let effect_metadata_padding_code =
            GpuEffectMetadata::padding_code(min_storage_buffer_offset_alignment);
        let render_effect_indirect_size =
            GpuEffectMetadata::aligned_size(min_storage_buffer_offset_alignment);
        let effect_metadata_stride_code =
            (render_effect_indirect_size.get() as u32).to_wgsl_string();
        let common_code = include_str!("render/vfx_common.wgsl")
            .replace("{{SPAWNER_PADDING}}", &spawner_padding_code)
            .replace("{{EFFECT_METADATA_PADDING}}", &effect_metadata_padding_code)
            .replace("{{EFFECT_METADATA_STRIDE}}", &effect_metadata_stride_code);
        Shader::from_wgsl(
            common_code,
            std::path::Path::new(file!())
                .parent()
                .unwrap()
                .join(format!(
                    "render/vfx_common_{}.wgsl",
                    min_storage_buffer_offset_alignment
                ))
                .to_string_lossy(),
        )
    }

    /// Create the `vfx_indirect.wgsl` shader with proper alignment.
    ///
    /// This creates a new [`Shader`] from the `vfx_indirect.wgsl` template
    /// file, by applying the given alignment for storage buffers. This
    /// produces a shader ready for the specific GPU device associated with
    /// that alignment.
    pub(crate) fn make_indirect_shader(
        min_storage_buffer_offset_alignment: u32,
        has_events: bool,
    ) -> Shader {
        let render_effect_indirect_size =
            GpuEffectMetadata::aligned_size(min_storage_buffer_offset_alignment);
        let render_effect_indirect_stride_code =
            (render_effect_indirect_size.get() as u32).to_wgsl_string();
        let indirect_code = include_str!("render/vfx_indirect.wgsl").replace(
            "{{EFFECT_METADATA_STRIDE}}",
            &render_effect_indirect_stride_code,
        );
        Shader::from_wgsl(
            indirect_code,
            std::path::Path::new(file!())
                .parent()
                .unwrap()
                .join(format!(
                    "render/vfx_indirect_{}_{}.wgsl",
                    min_storage_buffer_offset_alignment,
                    if has_events { "events" } else { "noevent" },
                ))
                .to_string_lossy(),
        )
    }
}

impl Plugin for HanabiPlugin {
    fn build(&self, app: &mut App) {
        // Register asset
        app.init_asset::<EffectAsset>()
            .insert_resource(Random(spawn::new_rng()))
            .add_plugins(ExtractComponentPlugin::<EffectVisibilityClass>::default())
            .init_resource::<DefaultMesh>()
            .init_resource::<ShaderCache>()
            .init_resource::<DebugSettings>()
            .init_resource::<Time<EffectSimulation>>()
            .configure_sets(
                PostUpdate,
                (
                    EffectSystems::TickSpawners
                        // This checks the visibility to skip work, so needs to run after
                        // ComputedVisibility was updated.
                        .after(VisibilitySystems::VisibilityPropagate),
                    EffectSystems::CompileEffects,
                ),
            )
            .configure_sets(
                PreUpdate,
                EffectSystems::UpdatePropertiesFromAsset.after(bevy::asset::TrackAssets),
            )
            .add_systems(
                First,
                effect_simulation_time_system
                    .after(time_system)
                    .in_set(TimeSystem),
            )
            .add_systems(
                PostUpdate,
                (
                    tick_spawners.in_set(EffectSystems::TickSpawners),
                    compile_effects.in_set(EffectSystems::CompileEffects),
                    update_properties_from_asset.in_set(EffectSystems::UpdatePropertiesFromAsset),
                ),
            );

        #[cfg(feature = "serde")]
        app.init_asset_loader::<EffectAssetLoader>();

        // Register types with reflection
        app.register_type::<EffectAsset>()
            .register_type::<ParticleEffect>()
            .register_type::<EffectProperties>()
            .register_type::<SpawnerSettings>()
            .register_type::<Time<EffectSimulation>>();
    }

    fn finish(&self, app: &mut App) {
        let render_device = app
            .sub_app(RenderApp)
            .world()
            .resource::<RenderDevice>()
            .clone();

        let adapter_name = app
            .world()
            .get_resource::<RenderAdapterInfo>()
            .map(|ai| &ai.name[..])
            .unwrap_or("<unknown>");

        // Check device limits
        let limits = render_device.limits();
        if limits.max_bind_groups < 4 {
            error!("Hanabi requires a GPU device supporting at least 4 bind groups (Limits::max_bind_groups).\n  Current adapter: {}\n  Supported bind groups: {}", adapter_name, limits.max_bind_groups);
            return;
        } else {
            info!("Initializing Hanabi for GPU adapter {}", adapter_name);
        }

        // Insert the properly aligned `vfx_common.wgsl` shader into Assets<Shader>, so
        // that the automated Bevy shader processing finds it as an import. This is used
        // for init/update/render shaders (but not the indirect one).
        {
            let common_shader = HanabiPlugin::make_common_shader(
                render_device.limits().min_storage_buffer_offset_alignment,
            );
            let mut assets = app.world_mut().resource_mut::<Assets<Shader>>();
            assets.insert(&HANABI_COMMON_TEMPLATE_HANDLE, common_shader);
        }

        // Insert the two variants of the properly aligned `vfx_indirect.wgsl` shaders
        // into Assets<Shader>.
        let (
            indirect_shader_noevent,
            indirect_shader_events,
            sort_fill_shader,
            sort_shader,
            sort_copy_shader,
        ) = {
            let align = render_device.limits().min_storage_buffer_offset_alignment;
            let indirect_shader_noevent = HanabiPlugin::make_indirect_shader(align, false);
            let indirect_shader_events = HanabiPlugin::make_indirect_shader(align, true);
            let sort_fill_shader = Shader::from_wgsl(
                include_str!("render/vfx_sort_fill.wgsl"),
                std::path::Path::new(file!())
                    .parent()
                    .unwrap()
                    .join("render/vfx_sort_fill.wgsl")
                    .to_string_lossy(),
            );
            let sort_shader = Shader::from_wgsl(
                include_str!("render/vfx_sort.wgsl"),
                std::path::Path::new(file!())
                    .parent()
                    .unwrap()
                    .join("render/vfx_sort.wgsl")
                    .to_string_lossy(),
            );
            let sort_copy_shader = Shader::from_wgsl(
                include_str!("render/vfx_sort_copy.wgsl"),
                std::path::Path::new(file!())
                    .parent()
                    .unwrap()
                    .join("render/vfx_sort_copy.wgsl")
                    .to_string_lossy(),
            );

            let mut assets = app.world_mut().resource_mut::<Assets<Shader>>();
            let indirect_shader_noevent = assets.add(indirect_shader_noevent);
            let indirect_shader_events = assets.add(indirect_shader_events);
            let sort_fill_shader = assets.add(sort_fill_shader);
            let sort_shader = assets.add(sort_shader);
            let sort_copy_shader = assets.add(sort_copy_shader);

            (
                indirect_shader_noevent,
                indirect_shader_events,
                sort_fill_shader,
                sort_shader,
                sort_copy_shader,
            )
        };

        let effects_meta = EffectsMeta::new(
            render_device.clone(),
            indirect_shader_noevent,
            indirect_shader_events,
        );

        let effect_cache = EffectCache::new(render_device.clone());
        let property_cache = PropertyCache::new(render_device.clone());
        let event_cache = EventCache::new(render_device);

        let render_app = app.sub_app_mut(RenderApp);
        let sort_bind_groups = SortBindGroups::new(
            render_app.world_mut(),
            sort_fill_shader,
            sort_shader,
            sort_copy_shader,
        );

        // Register the custom render pipeline
        render_app
            .insert_resource(effects_meta)
            .insert_resource(effect_cache)
            .insert_resource(property_cache)
            .insert_resource(event_cache)
            .init_resource::<RenderDebugSettings>()
            .init_resource::<EffectBindGroups>()
            .init_resource::<PropertyBindGroups>()
            .init_resource::<InitFillDispatchQueue>()
            .insert_resource(sort_bind_groups)
            .init_resource::<UtilsPipeline>()
            .init_resource::<GpuBufferOperations>()
            .init_resource::<DispatchIndirectPipeline>()
            .init_resource::<SpecializedComputePipelines<DispatchIndirectPipeline>>()
            .init_resource::<ParticlesInitPipeline>()
            .init_resource::<SpecializedComputePipelines<ParticlesInitPipeline>>()
            .init_resource::<ParticlesInitPipeline>()
            .init_resource::<SpecializedComputePipelines<ParticlesInitPipeline>>()
            .init_resource::<ParticlesUpdatePipeline>()
            .init_resource::<SpecializedComputePipelines<ParticlesUpdatePipeline>>()
            .init_resource::<ParticlesRenderPipeline>()
            .init_resource::<SpecializedRenderPipelines<ParticlesRenderPipeline>>()
            .init_resource::<ExtractedEffects>()
            .init_resource::<EffectAssetEvents>()
            .init_resource::<SimParams>()
            .init_resource::<SortedEffectBatches>()
            .configure_sets(
                Render,
                (
                    EffectSystems::PrepareEffectAssets.in_set(RenderSet::PrepareAssets),
                    EffectSystems::QueueEffects.in_set(RenderSet::Queue),
                    EffectSystems::PrepareEffectGpuResources.in_set(RenderSet::PrepareResources),
                    EffectSystems::PrepareBindGroups.in_set(RenderSet::PrepareBindGroups),
                ),
            )
            .edit_schedule(ExtractSchedule, |schedule| {
                schedule.add_systems((extract_effects, extract_effect_events));
            })
            .add_systems(
                Render,
                (
                    (
                        clear_transient_batch_inputs,
                        add_effects,
                        resolve_parents,
                        fixup_parents,
                        update_mesh_locations
                            .after(bevy::render::mesh::allocator::allocate_and_free_meshes),
                        prepare_effects,
                        batch_effects,
                    )
                        .chain()
                        .after(prepare_assets::<bevy::render::mesh::RenderMesh>)
                        .in_set(EffectSystems::PrepareEffectAssets),
                    queue_effects
                        .in_set(EffectSystems::QueueEffects)
                        .after(batch_effects),
                    prepare_gpu_resources
                        .in_set(EffectSystems::PrepareEffectGpuResources)
                        .after(prepare_view_uniforms)
                        .before(prepare_bind_groups),
                    prepare_property_buffers
                        .in_set(EffectSystems::PrepareEffectGpuResources)
                        .after(add_effects)
                        .before(prepare_bind_groups),
                    queue_init_fill_dispatch_ops
                        .in_set(EffectSystems::PrepareEffectGpuResources)
                        .after(prepare_gpu_resources)
                        .before(prepare_bind_groups),
                    prepare_bind_groups
                        .in_set(EffectSystems::PrepareBindGroups)
                        .after(queue_effects)
                        .after(prepare_assets::<GpuImage>),
                ),
            );
        render_app.world_mut().add_observer(on_remove_cached_effect);
        render_app
            .world_mut()
            .add_observer(on_remove_cached_properties);

        // Register the draw function for drawing the particles. This will be called
        // during the main 2D/3D pass, at the Transparent2d/3d phase, after the
        // opaque objects have been rendered (or, rather, commands for those
        // have been recorded).
        #[cfg(feature = "2d")]
        {
            let draw_particles = DrawEffects::new(render_app.world_mut());
            render_app
                .world()
                .get_resource::<DrawFunctions<Transparent2d>>()
                .unwrap()
                .write()
                .add(draw_particles);
        }
        #[cfg(feature = "3d")]
        {
            let draw_particles = DrawEffects::new(render_app.world_mut());
            render_app
                .world()
                .get_resource::<DrawFunctions<Transparent3d>>()
                .unwrap()
                .write()
                .add(draw_particles);

            let draw_particles = DrawEffects::new(render_app.world_mut());
            render_app
                .world()
                .get_resource::<DrawFunctions<AlphaMask3d>>()
                .unwrap()
                .write()
                .add(draw_particles);

            let draw_particles = DrawEffects::new(render_app.world_mut());
            render_app
                .world()
                .get_resource::<DrawFunctions<Opaque3d>>()
                .unwrap()
                .write()
                .add(draw_particles);
        }

        // Add the simulation sub-graph. This render graph runs once per frame no matter
        // how many cameras/views are active (view-independent).
        let mut simulate_graph = RenderGraph::default();
        let simulate_node = VfxSimulateNode::new(render_app.world_mut());
        simulate_graph.add_node(simulate_graph::node::HanabiSimulateNode, simulate_node);
        let mut graph = render_app
            .world_mut()
            .get_resource_mut::<RenderGraph>()
            .unwrap();
        graph.add_sub_graph(simulate_graph::HanabiSimulateGraph, simulate_graph);

        // Add the simulation driver node which executes the simulation sub-graph. It
        // runs before the camera driver, since rendering needs to access simulated
        // particles.
        graph.add_node(main_graph::node::HanabiDriverNode, VfxSimulateDriverNode {});
        graph.add_node_edge(
            main_graph::node::HanabiDriverNode,
            bevy::render::graph::CameraDriverLabel,
        );
    }
}<|MERGE_RESOLUTION|>--- conflicted
+++ resolved
@@ -6,11 +6,7 @@
     asset::weak_handle,
     prelude::*,
     render::{
-<<<<<<< HEAD
         extract_component::ExtractComponentPlugin,
-        mesh::allocator::allocate_and_free_meshes,
-=======
->>>>>>> eae24ea7
         render_asset::prepare_assets,
         render_graph::RenderGraph,
         render_phase::DrawFunctions,
