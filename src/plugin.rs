#[cfg(feature = "2d")]
use bevy::core_pipeline::core_2d::Transparent2d;
#[cfg(feature = "3d")]
use bevy::core_pipeline::core_3d::{AlphaMask3d, Transparent3d};
use bevy::{
    prelude::*,
    render::{
        render_graph::RenderGraph,
        render_phase::DrawFunctions,
        render_resource::{SpecializedComputePipelines, SpecializedRenderPipelines},
        renderer::{RenderAdapterInfo, RenderDevice},
        view::{check_visibility, prepare_view_uniforms, visibility::VisibilitySystems},
        Render, RenderApp, RenderSet,
    },
    time::{time_system, TimeSystem},
};

#[cfg(feature = "serde")]
use crate::asset::EffectAssetLoader;
use crate::{
    asset::EffectAsset,
    compile_effects, gather_removed_effects,
    properties::EffectProperties,
    render::{
        extract_effect_events, extract_effects, prepare_bind_groups, prepare_effects,
<<<<<<< HEAD
        prepare_gpu_resources, queue_effects, DebugSettings, DispatchIndirectPipeline, DrawEffects,
        EffectAssetEvents, EffectBindGroups, EffectCache, EffectsMeta, ExtractedEffects,
        GpuBufferOperationQueue, GpuDispatchIndirect, GpuParticleGroup, GpuRenderEffectMetadata,
        GpuRenderGroupIndirect, GpuSpawnerParams, ParticlesInitPipeline, ParticlesRenderPipeline,
        ParticlesUpdatePipeline, RenderDebugSettings, ShaderCache, SimParams, StorageType as _,
        UtilsPipeline, VfxSimulateDriverNode, VfxSimulateNode,
=======
        prepare_gpu_resources, queue_effects, DispatchIndirectPipeline, DrawEffects,
        EffectAssetEvents, EffectBindGroups, EffectCache, EffectsMeta, ExtractedEffects,
        GpuDispatchIndirect, GpuParticleGroup, GpuRenderEffectMetadata, GpuRenderGroupIndirect,
        GpuSpawnerParams, ParticlesInitPipeline, ParticlesRenderPipeline, ParticlesUpdatePipeline,
        ShaderCache, SimParams, StorageType as _, VfxSimulateDriverNode, VfxSimulateNode,
>>>>>>> c8b616d5
    },
    spawn::{self, Random},
    tick_initializers,
    time::effect_simulation_time_system,
    update_properties_from_asset, CompiledParticleEffect, EffectSimulation, ParticleEffect,
    RemovedEffectsEvent, Spawner, ToWgslString,
};

/// Labels for the Hanabi systems.
#[derive(Debug, Clone, Copy, PartialEq, Eq, Hash, SystemSet)]
pub enum EffectSystems {
    /// Tick all effect instances to generate particle spawn counts.
    ///
    /// This system runs during the [`PostUpdate`] schedule. Any system which
    /// modifies an effect spawner should run before this set to ensure the
    /// spawner takes into account the newly set values during its ticking.
    TickSpawners,

    /// Compile the effect instances, updating the [`CompiledParticleEffect`]
    /// components.
    ///
    /// This system runs during the [`PostUpdate`] schedule. This is largely an
    /// internal task which can be ignored by most users.
    ///
    /// [`CompiledParticleEffect`]: crate::CompiledParticleEffect
    CompileEffects,

    /// Update the properties of the effect instance based on the declared
    /// properties in the [`EffectAsset`], updating the associated
    /// [`EffectProperties`] component.
    ///
    /// This system runs during the [`PostUpdate`] schedule, after the assets
    /// have been updated. Any system which modifies an [`EffectAsset`]'s
    /// declared properties should run before this set in order for changes to
    /// be taken into account in the same frame.
    UpdatePropertiesFromAsset,

    /// Gather all removed [`ParticleEffect`] components during the
    /// [`PostUpdate`] set, to clean-up unused GPU resources.
    ///
    /// Systems deleting entities with a [`ParticleEffect`] component should run
    /// before this set if they want the particle effect is cleaned-up during
    /// the same frame.
    ///
    /// [`ParticleEffect`]: crate::ParticleEffect
    GatherRemovedEffects,

    /// Prepare effect assets for the extracted effects.
    ///
    /// Part of Bevy's own [`RenderSet::PrepareAssets`].
    PrepareEffectAssets,

    /// Queue the GPU commands for the extracted effects.
    ///
    /// Part of Bevy's own [`RenderSet::Queue`].
    QueueEffects,

    /// Prepare GPU data for the queued effects.
    ///
<<<<<<< HEAD
    /// Part of Bevy's own [`RenderSet::PrepareResources`].
=======
    /// Part of Bevy's own [`RenderSet::Prepare`].
>>>>>>> c8b616d5
    PrepareEffectGpuResources,

    /// Prepare the GPU bind groups once all buffers have been (re-)allocated
    /// and won't change this frame.
    ///
    /// Part of Bevy's own [`RenderSet::PrepareBindGroups`].
    PrepareBindGroups,
}

pub mod main_graph {
    pub mod node {
        use bevy::render::render_graph::RenderLabel;

        /// Label for the simulation driver node running the simulation graph.
        #[derive(Debug, Clone, Copy, PartialEq, Eq, Hash, RenderLabel)]
        pub struct HanabiDriverNode;
    }
}

pub mod simulate_graph {
    use bevy::render::render_graph::RenderSubGraph;

    /// Name of the simulation sub-graph.
    #[derive(Debug, Clone, Copy, PartialEq, Eq, Hash, RenderSubGraph)]
    pub struct HanabiSimulateGraph;

    pub mod node {
        use bevy::render::render_graph::RenderLabel;

        /// Label for the simulation node (init and update compute passes;
        /// view-independent).
        #[derive(Debug, Clone, Copy, PartialEq, Eq, Hash, RenderLabel)]
        pub struct HanabiSimulateNode;
    }
}

// {626E7AD3-4E54-487E-B796-9A90E34CC1EC}
const HANABI_COMMON_TEMPLATE_HANDLE: Handle<Shader> =
    Handle::weak_from_u128(0x626E7AD34E54487EB7969A90E34CC1ECu128);

/// Plugin to add systems related to Hanabi.
#[derive(Debug, Clone, Copy)]
pub struct HanabiPlugin;

impl HanabiPlugin {
    /// Create the `vfx_common.wgsl` shader with proper alignment.
    ///
    /// This creates a new [`Shader`] from the `vfx_common.wgsl` template file,
    /// by applying the given alignment for storage buffers. This produces a
    /// shader ready for the specific GPU device associated with that
    /// alignment.
    pub(crate) fn make_common_shader(min_storage_buffer_offset_alignment: u32) -> Shader {
        let spawner_padding_code =
            GpuSpawnerParams::padding_code(min_storage_buffer_offset_alignment);
        let dispatch_indirect_padding_code =
            GpuDispatchIndirect::padding_code(min_storage_buffer_offset_alignment);
        let dispatch_indirect_stride_code =
            (GpuDispatchIndirect::aligned_size(min_storage_buffer_offset_alignment).get() as u32)
                .to_wgsl_string();
        let render_effect_indirect_padding_code =
            GpuRenderEffectMetadata::padding_code(min_storage_buffer_offset_alignment);
        let render_group_indirect_padding_code =
            GpuRenderGroupIndirect::padding_code(min_storage_buffer_offset_alignment);
        let particle_group_padding_code =
            GpuParticleGroup::padding_code(min_storage_buffer_offset_alignment);
        let render_effect_indirect_size =
            GpuRenderEffectMetadata::aligned_size(min_storage_buffer_offset_alignment);
        let render_effect_indirect_stride_code =
            (render_effect_indirect_size.get() as u32).to_wgsl_string();
        let render_group_indirect_size =
            GpuRenderGroupIndirect::aligned_size(min_storage_buffer_offset_alignment);
        let render_group_indirect_stride_code =
            (render_group_indirect_size.get() as u32).to_wgsl_string();
        let common_code = include_str!("render/vfx_common.wgsl")
            .replace("{{SPAWNER_PADDING}}", &spawner_padding_code)
            .replace(
                "{{DISPATCH_INDIRECT_PADDING}}",
                &dispatch_indirect_padding_code,
            )
            .replace(
                "{{DISPATCH_INDIRECT_STRIDE}}",
                &dispatch_indirect_stride_code,
            )
            .replace(
                "{{RENDER_EFFECT_INDIRECT_PADDING}}",
                &render_effect_indirect_padding_code,
            )
            .replace(
                "{{RENDER_EFFECT_INDIRECT_STRIDE}}",
                &render_effect_indirect_stride_code,
            )
            .replace(
                "{{RENDER_GROUP_INDIRECT_PADDING}}",
                &render_group_indirect_padding_code,
            )
            .replace(
                "{{RENDER_GROUP_INDIRECT_STRIDE}}",
                &render_group_indirect_stride_code,
            )
            .replace("{{PARTICLE_GROUP_PADDING}}", &particle_group_padding_code);
        Shader::from_wgsl(
            common_code,
            std::path::Path::new(file!())
                .parent()
                .unwrap()
                .join(format!(
                    "render/vfx_common_{}.wgsl",
                    min_storage_buffer_offset_alignment
                ))
                .to_string_lossy(),
        )
    }
}

/// A convenient alias for `With<Handle<CompiledParticleEffect>>`, for use with
/// [`bevy_render::view::VisibleEntities`].
pub type WithCompiledParticleEffect = With<CompiledParticleEffect>;

impl Plugin for HanabiPlugin {
    fn build(&self, app: &mut App) {
        // Register asset
        app.init_asset::<EffectAsset>()
            .add_event::<RemovedEffectsEvent>()
            .insert_resource(Random(spawn::new_rng()))
            .init_resource::<ShaderCache>()
            .init_resource::<DebugSettings>()
            .init_resource::<Time<EffectSimulation>>()
            .configure_sets(
                PostUpdate,
                (
                    EffectSystems::TickSpawners
                        // This checks the visibility to skip work, so needs to run after
                        // ComputedVisibility was updated.
                        .after(VisibilitySystems::VisibilityPropagate),
                    EffectSystems::CompileEffects,
                    EffectSystems::GatherRemovedEffects,
                ),
            )
            .configure_sets(
                PreUpdate,
                EffectSystems::UpdatePropertiesFromAsset.after(bevy::asset::TrackAssets),
            )
            .add_systems(
                First,
                effect_simulation_time_system
                    .after(time_system)
                    .in_set(TimeSystem),
            )
            .add_systems(
                PostUpdate,
                (
                    tick_initializers.in_set(EffectSystems::TickSpawners),
                    compile_effects.in_set(EffectSystems::CompileEffects),
                    update_properties_from_asset.in_set(EffectSystems::UpdatePropertiesFromAsset),
                    gather_removed_effects.in_set(EffectSystems::GatherRemovedEffects),
                    check_visibility::<WithCompiledParticleEffect>
                        .in_set(VisibilitySystems::CheckVisibility),
                ),
            );

        #[cfg(feature = "serde")]
        app.init_asset_loader::<EffectAssetLoader>();

        // Register types with reflection
        app.register_type::<EffectAsset>()
            .register_type::<ParticleEffect>()
            .register_type::<EffectProperties>()
            .register_type::<Spawner>()
            .register_type::<Time<EffectSimulation>>();
    }

    fn finish(&self, app: &mut App) {
        let render_device = app
            .sub_app(RenderApp)
            .world()
            .resource::<RenderDevice>()
            .clone();

        let adapter_name = app
            .world()
            .get_resource::<RenderAdapterInfo>()
            .map(|ai| &ai.name[..])
            .unwrap_or("<unknown>");

        // Check device limits
        let limits = render_device.limits();
        if limits.max_bind_groups < 4 {
            error!("Hanabi requires a GPU device supporting at least 4 bind groups (Limits::max_bind_groups).\n  Current adapter: {}\n  Supported bind groups: {}", adapter_name, limits.max_bind_groups);
            return;
        } else {
            info!("Initializing Hanabi for GPU adapter {}", adapter_name);
        }

        // Insert the properly aligned `vfx_common.wgsl` shader into Assets<Shader>, so
        // that the automated Bevy shader processing finds it as an import. This is used
        // for init/update/render shaders (but not the indirect one).
        {
            let common_shader = HanabiPlugin::make_common_shader(
                render_device.limits().min_storage_buffer_offset_alignment,
            );
            let mut assets = app.world_mut().resource_mut::<Assets<Shader>>();
            assets.insert(&HANABI_COMMON_TEMPLATE_HANDLE, common_shader);
        }

        let effects_meta = EffectsMeta::new(render_device.clone());
        let effect_cache = EffectCache::new(render_device);

        // Register the custom render pipeline
        let render_app = app.sub_app_mut(RenderApp);
        render_app
            .insert_resource(effects_meta)
            .insert_resource(effect_cache)
            .init_resource::<RenderDebugSettings>()
            .init_resource::<EffectBindGroups>()
            .init_resource::<GpuBufferOperationQueue>()
            .init_resource::<UtilsPipeline>()
            .init_resource::<DispatchIndirectPipeline>()
            .init_resource::<ParticlesInitPipeline>()
            .init_resource::<SpecializedComputePipelines<ParticlesInitPipeline>>()
            .init_resource::<ParticlesInitPipeline>()
            .init_resource::<SpecializedComputePipelines<ParticlesInitPipeline>>()
            .init_resource::<ParticlesUpdatePipeline>()
            .init_resource::<SpecializedComputePipelines<ParticlesUpdatePipeline>>()
            .init_resource::<ParticlesRenderPipeline>()
            .init_resource::<SpecializedRenderPipelines<ParticlesRenderPipeline>>()
            .init_resource::<ExtractedEffects>()
            .init_resource::<EffectAssetEvents>()
            .init_resource::<SimParams>()
            .configure_sets(
                Render,
                (
                    EffectSystems::PrepareEffectAssets.in_set(RenderSet::PrepareAssets),
                    EffectSystems::QueueEffects.in_set(RenderSet::Queue),
                    EffectSystems::PrepareEffectGpuResources.in_set(RenderSet::PrepareResources),
                    EffectSystems::PrepareBindGroups.in_set(RenderSet::PrepareBindGroups),
                ),
            )
            .edit_schedule(ExtractSchedule, |schedule| {
                schedule.add_systems((extract_effects, extract_effect_events));
            })
            .add_systems(
                Render,
                (
                    prepare_effects.in_set(EffectSystems::PrepareEffectAssets),
                    queue_effects
                        .in_set(EffectSystems::QueueEffects)
                        .after(prepare_effects),
                    prepare_gpu_resources
                        .in_set(EffectSystems::PrepareEffectGpuResources)
                        .after(prepare_view_uniforms)
                        .before(prepare_bind_groups),
                    prepare_bind_groups
                        .in_set(EffectSystems::PrepareBindGroups)
                        .after(queue_effects),
                ),
            );

        // Register the draw function for drawing the particles. This will be called
        // during the main 2D/3D pass, at the Transparent2d/3d phase, after the
        // opaque objects have been rendered (or, rather, commands for those
        // have been recorded).
        #[cfg(feature = "2d")]
        {
            let draw_particles = DrawEffects::new(render_app.world_mut());
            render_app
                .world()
                .get_resource::<DrawFunctions<Transparent2d>>()
                .unwrap()
                .write()
                .add(draw_particles);
        }
        #[cfg(feature = "3d")]
        {
            let draw_particles = DrawEffects::new(render_app.world_mut());
            render_app
                .world()
                .get_resource::<DrawFunctions<Transparent3d>>()
                .unwrap()
                .write()
                .add(draw_particles);

            let draw_particles = DrawEffects::new(render_app.world_mut());
            render_app
                .world()
                .get_resource::<DrawFunctions<AlphaMask3d>>()
                .unwrap()
                .write()
                .add(draw_particles);
        }

        // Add the simulation sub-graph. This render graph runs once per frame no matter
        // how many cameras/views are active (view-independent).
        let mut simulate_graph = RenderGraph::default();
        let simulate_node = VfxSimulateNode::new(render_app.world_mut());
        simulate_graph.add_node(simulate_graph::node::HanabiSimulateNode, simulate_node);
        let mut graph = render_app
            .world_mut()
            .get_resource_mut::<RenderGraph>()
            .unwrap();
        graph.add_sub_graph(simulate_graph::HanabiSimulateGraph, simulate_graph);

        // Add the simulation driver node which executes the simulation sub-graph. It
        // runs before the camera driver, since rendering needs to access simulated
        // particles.
        graph.add_node(main_graph::node::HanabiDriverNode, VfxSimulateDriverNode {});
        graph.add_node_edge(
            main_graph::node::HanabiDriverNode,
            bevy::render::graph::CameraDriverLabel,
        );
    }
}<|MERGE_RESOLUTION|>--- conflicted
+++ resolved
@@ -23,20 +23,12 @@
     properties::EffectProperties,
     render::{
         extract_effect_events, extract_effects, prepare_bind_groups, prepare_effects,
-<<<<<<< HEAD
         prepare_gpu_resources, queue_effects, DebugSettings, DispatchIndirectPipeline, DrawEffects,
         EffectAssetEvents, EffectBindGroups, EffectCache, EffectsMeta, ExtractedEffects,
         GpuBufferOperationQueue, GpuDispatchIndirect, GpuParticleGroup, GpuRenderEffectMetadata,
         GpuRenderGroupIndirect, GpuSpawnerParams, ParticlesInitPipeline, ParticlesRenderPipeline,
         ParticlesUpdatePipeline, RenderDebugSettings, ShaderCache, SimParams, StorageType as _,
         UtilsPipeline, VfxSimulateDriverNode, VfxSimulateNode,
-=======
-        prepare_gpu_resources, queue_effects, DispatchIndirectPipeline, DrawEffects,
-        EffectAssetEvents, EffectBindGroups, EffectCache, EffectsMeta, ExtractedEffects,
-        GpuDispatchIndirect, GpuParticleGroup, GpuRenderEffectMetadata, GpuRenderGroupIndirect,
-        GpuSpawnerParams, ParticlesInitPipeline, ParticlesRenderPipeline, ParticlesUpdatePipeline,
-        ShaderCache, SimParams, StorageType as _, VfxSimulateDriverNode, VfxSimulateNode,
->>>>>>> c8b616d5
     },
     spawn::{self, Random},
     tick_initializers,
@@ -96,11 +88,7 @@
 
     /// Prepare GPU data for the queued effects.
     ///
-<<<<<<< HEAD
     /// Part of Bevy's own [`RenderSet::PrepareResources`].
-=======
-    /// Part of Bevy's own [`RenderSet::Prepare`].
->>>>>>> c8b616d5
     PrepareEffectGpuResources,
 
     /// Prepare the GPU bind groups once all buffers have been (re-)allocated
