<<<<<<< HEAD
// use serde::{Deserialize, Serialize};

// /// A constant or random value.
// #[derive(Debug, Copy, Clone, Serialize, Deserialize)]
// pub enum Value<T: Copy> {
//     /// Single constant value.
//     Single(T),
//     /// Random value distributed uniformly between two bounds.
//     Uniform((T, T)),
// }

// impl<T: Copy> Value<T> {
//     /// Sample the value.
//     pub fn sample(&self) -> T {
//         match self {
//             Value::Single(x) => *x,
//             Value::Uniform((a, _b)) => *a, // TODO rand_uniform(*a, *b)
//         }
//     }
// }

// impl<T: Copy + PartialOrd> Value<T> {
//     /// Returns the range of values this can be
//     /// in the form `[minimum, maximum]`
//     pub fn range(&self) -> [T; 2] {
//         match self {
//             Value::Single(x) => [*x; 2],
//             Value::Uniform((a, b)) => {
//                 if a <= b {
//                     [*a, *b]
//                 } else {
//                     [*b, *a]
//                 }
//             }
//         }
//     }
// }

// impl<T: Copy> From<T> for Value<T> {
//     fn from(t: T) -> Self {
//         Self::Single(t)
//     }
// }

// /// Spawner defining how new particles are created.
// #[derive(Debug, Copy, Clone, Serialize, Deserialize)]
// pub struct Spawner {
//     /// Number of particles to spawn over `spawn_time`
//     num_particles: Value<f32>,

//     /// Time over which to spawn `num_particles`, in seconds
//     spawn_time: Value<f32>,

//     /// Time between bursts of the particle system, in seconds.
//     /// If this is infinity, there's only one burst.
//     /// If this is `spawn_time`, the system spawns a steady stream of particles.
//     period: Value<f32>,

//     /// Time since last spawn.
//     time: f32,

//     /// Sampled value of `spawn_time` until `limit` is reached
//     curr_spawn_time: f32,

//     /// Time limit until next spawn.
//     limit: f32,

//     /// Fractional remainder of particle count to spawn.
//     spawn: f32,

//     /// Whether the system is active
//     active: bool,
// }

// impl Default for Spawner {
//     fn default() -> Self {
//         Spawner::once(1.0f32.into(), true)
//     }
// }

// impl Spawner {
//     /// Create a spawner with a given count, time, and period.
//     ///
//     /// - `count` is the number of particles to spawn over `time` in a burst
//     /// - `time` is how long to spawn particles for. If this is
//     ///   <= 0, then the particles spawn all at once.
//     /// - `period` is the amount of time between bursts of particles.
//     ///   If this is >= `time`, then the spawner spawns a steady stream of particles.
//     ///   If this is infinity, then there is only 1 burst.
//     ///
//     /// # Panics:
//     /// Panics if `period` can be a negative number, or can only be 0.
//     pub fn new(count: Value<f32>, time: Value<f32>, period: Value<f32>) -> Self {
//         assert!(
//             period.range()[0] >= 0. && period.range()[1] > 0.,
//             "`period` must be able to generate a positive number and no negative numbers"
//         );

//         Spawner {
//             num_particles: count,
//             spawn_time: time,
//             period,
//             time: 0.,
//             curr_spawn_time: 0.,
//             limit: 0.,
//             spawn: 0.,
//             active: true,
//         }
//     }

//     /// Sets whether the spawner starts active.
//     pub fn with_active(mut self, active: bool) -> Self {
//         self.active = active;
//         self
//     }

//     /// Create a spawner that spawns `count` particles, then waits until reset.
//     /// If `spawn_immediately` is false, this waits until reset before
//     /// spawning its first burst of particles.
//     pub fn once(count: Value<f32>, spawn_immediately: bool) -> Self {
//         let mut spawner = Self::new(count, 0.0.into(), f32::INFINITY.into());
//         if !spawn_immediately {
//             spawner.time = 1.0;
//         }
//         spawner
//     }

//     /// Create a spawner that spawns particles at `rate`, accumulated each frame.
//     /// `rate` is in particles per second.
//     pub fn rate(rate: Value<f32>) -> Self {
//         Self::new(rate, 1.0.into(), 1.0.into())
//     }

//     /// Create a spawner that spawns `count` particles, waits `period` seconds,
//     /// and repeats forever.
//     pub fn burst(count: Value<f32>, period: Value<f32>) -> Self {
//         Self::new(count, 0.0.into(), period)
//     }

//     /// Resets the spawner.
//     /// Use this, for example, to immediately spawn some particles
//     /// in a spawner constructed with `Spawner::once`.
//     pub fn reset(&mut self) {
//         self.time = 0.;
//         self.limit = 0.;
//         self.spawn = 0.;
//     }

//     /// Sets whether the spawner is active.
//     pub fn set_active(&mut self, active: bool) {
//         self.active = active;
//     }

//     /// Gets whether the spawner is active.
//     pub fn is_active(&self) -> bool {
//         self.active
//     }

//     /// Resamples the spawn time and period.
//     fn resample(&mut self) {
//         self.limit = self.period.sample();
//         self.curr_spawn_time = self.spawn_time.sample().clamp(0.0, self.limit);
//     }

//     pub(crate) fn tick(&mut self, mut dt: f32) -> u32 {
//         if !self.active {
//             return 0;
//         }

//         // The limit can be reached multiple times, so use a loop
//         loop {
//             if self.limit == 0.0 {
//                 self.resample();
//                 continue;
//             }

//             let new_time = self.time + dt;
//             if self.time <= self.curr_spawn_time {
//                 self.spawn += if self.curr_spawn_time < 1e-5f32.max(dt / 100.0) {
//                     self.num_particles.sample()
//                 } else {
//                     self.num_particles.sample() * (new_time.min(self.curr_spawn_time) - self.time)
//                         / self.curr_spawn_time
//                 };
//             }

//             let old_time = self.time;
//             self.time = new_time;

//             if self.time >= self.limit {
//                 dt -= self.limit - old_time;
//                 self.time = 0.0; // dt will be added on in the next iteration
//                 self.resample();
//             } else {
//                 break;
//             }
//         }

//         let count = self.spawn.floor();
//         self.spawn -= count;
//         count as u32
//     }
// }

// #[cfg(test)]
// mod test {
//     use super::*;

//     #[test]
//     fn test_range_single() {
//         let value = Value::Single(1.0);
//         assert_eq!(value.range(), [1.0, 1.0]);
//     }

//     #[test]
//     fn test_range_uniform() {
//         let value = Value::Uniform((1.0, 3.0));
//         assert_eq!(value.range(), [1.0, 3.0]);
//     }

//     #[test]
//     fn test_range_uniform_reverse() {
//         let value = Value::Uniform((3.0, 1.0));
//         assert_eq!(value.range(), [1.0, 3.0]);
//     }

//     #[test]
//     fn test_once() {
//         let mut spawner = Spawner::once(5.0.into(), true);
//         let count = spawner.tick(0.001);
//         assert_eq!(count, 5);
//         let count = spawner.tick(100.0);
//         assert_eq!(count, 0);
//     }

//     #[test]
//     fn test_once_reset() {
//         let mut spawner = Spawner::once(5.0.into(), true);
//         spawner.tick(1.0);
//         spawner.reset();
//         let count = spawner.tick(1.0);
//         assert_eq!(count, 5);
//     }

//     #[test]
//     fn test_once_not_immediate() {
//         let mut spawner = Spawner::once(5.0.into(), false);
//         let count = spawner.tick(1.0);
//         assert_eq!(count, 0);
//         spawner.reset();
//         let count = spawner.tick(1.0);
//         assert_eq!(count, 5);
//     }

//     #[test]
//     fn test_rate() {
//         let mut spawner = Spawner::rate(5.0.into());
//         // Slightly over 1.0 to avoid edge case
//         let count = spawner.tick(1.01);
//         assert_eq!(count, 5);
//         let count = spawner.tick(0.4);
//         assert_eq!(count, 2);
//     }

//     #[test]
//     fn test_rate_active() {
//         let mut spawner = Spawner::rate(5.0.into());
//         spawner.tick(1.01);
//         spawner.set_active(false);
//         assert!(!spawner.is_active());
//         let count = spawner.tick(0.4);
//         assert_eq!(count, 0);
//         spawner.set_active(true);
//         assert!(spawner.is_active());
//         let count = spawner.tick(0.4);
//         assert_eq!(count, 2);
//     }

//     #[test]
//     fn test_rate_accumulate() {
//         let mut spawner = Spawner::rate(5.0.into());
//         // 13 ticks instead of 12 to avoid edge case
//         let count = (0..13).map(|_| spawner.tick(1.0 / 60.0)).sum::<u32>();
//         assert_eq!(count, 1);
//     }

//     #[test]
//     fn test_burst() {
//         let mut spawner = Spawner::burst(5.0.into(), 2.0.into());
//         let count = spawner.tick(1.0);
//         assert_eq!(count, 5);
//         let count = spawner.tick(4.0);
//         assert_eq!(count, 10);
//         let count = spawner.tick(0.1);
//         assert_eq!(count, 0);
//     }
// }

=======
>>>>>>> b85dcf19
use rand::{
    distributions::{uniform::SampleUniform, Distribution, Uniform},
    SeedableRng,
};
use rand_pcg::Pcg32;
use serde::{Deserialize, Serialize};

/// An RNG to be used in the CPU for the particle system engine
pub(crate) fn new_rng() -> Pcg32 {
    let mut rng = rand::thread_rng();
    let mut seed = [0u8; 16];
    seed.copy_from_slice(&Uniform::from(0..=u128::MAX).sample(&mut rng).to_le_bytes());
    Pcg32::from_seed(seed)
}

/// An RNG resource
pub struct Random(pub Pcg32);

/// A constant or random value.
#[derive(Debug, Copy, Clone, Serialize, Deserialize, PartialEq)]
pub enum Value<T: Copy> {
    /// Single constant value.
    Single(T),
    /// Random value distributed uniformly between two bounds.
    Uniform((T, T)),
}

impl<T: Copy + Default> Default for Value<T> {
    fn default() -> Self {
        Self::Single(T::default())
    }
}

impl<T: Copy + SampleUniform> Value<T> {
    /// Sample the value.
    pub fn sample(&self, rng: &mut Pcg32) -> T {
        match self {
            Value::Single(x) => *x,
            Value::Uniform((a, b)) => Uniform::new_inclusive(*a, *b).sample(rng),
        }
    }
}

impl<T: Copy + PartialOrd> Value<T> {
    /// Returns the range of values this can be
    /// in the form `[minimum, maximum]`
    pub fn range(&self) -> [T; 2] {
        match self {
            Value::Single(x) => [*x; 2],
            Value::Uniform((a, b)) => {
                if a <= b {
                    [*a, *b]
                } else {
                    [*b, *a]
                }
            }
        }
    }
}

impl<T: Copy> From<T> for Value<T> {
    fn from(t: T) -> Self {
        Self::Single(t)
    }
}

/// Spawner defining how new particles are created.
#[derive(Debug, Copy, Clone, Serialize, Deserialize, PartialEq)]
pub struct Spawner {
    /// Number of particles to spawn over `spawn_time`
    num_particles: Value<f32>,

    /// Time over which to spawn `num_particles`, in seconds
    spawn_time: Value<f32>,

    /// Time between bursts of the particle system, in seconds.
    /// If this is infinity, there's only one burst.
    /// If this is `spawn_time`, the system spawns a steady stream of particles.
    period: Value<f32>,

    /// Time since last spawn.
    time: f32,

    /// Sampled value of `spawn_time` until `limit` is reached
    curr_spawn_time: f32,

    /// Time limit until next spawn.
    limit: f32,

    /// Fractional remainder of particle count to spawn.
    spawn: f32,

    /// Whether the system is active
    active: bool,
}

impl Default for Spawner {
    fn default() -> Self {
        Spawner::once(1.0f32.into(), true)
    }
}

impl Spawner {
    /// Create a spawner with a given count, time, and period.
    ///
    /// - `count` is the number of particles to spawn over `time` in a burst
    /// - `time` is how long to spawn particles for. If this is
    ///   <= 0, then the particles spawn all at once.
    /// - `period` is the amount of time between bursts of particles.
    ///   If this is >= `time`, then the spawner spawns a steady stream of particles.
    ///   If this is infinity, then there is only 1 burst.
    ///
    /// # Panics:
    /// Panics if `period` can be a negative number, or can only be 0.
    pub fn new(count: Value<f32>, time: Value<f32>, period: Value<f32>) -> Self {
        assert!(
            period.range()[0] >= 0. && period.range()[1] > 0.,
            "`period` must be able to generate a positive number and no negative numbers"
        );

        Spawner {
            num_particles: count,
            spawn_time: time,
            period,
            time: 0.,
            curr_spawn_time: 0.,
            limit: 0.,
            spawn: 0.,
            active: true,
        }
    }

    /// Sets whether the spawner starts active.
    pub fn with_active(mut self, active: bool) -> Self {
        self.active = active;
        self
    }

    /// Create a spawner that spawns `count` particles, then waits until reset.
    /// If `spawn_immediately` is false, this waits until reset before
    /// spawning its first burst of particles.
    pub fn once(count: Value<f32>, spawn_immediately: bool) -> Self {
        let mut spawner = Self::new(count, 0.0.into(), f32::INFINITY.into());
        if !spawn_immediately {
            spawner.time = 1.0;
        }
        spawner
    }

    /// Create a spawner that spawns particles at `rate`, accumulated each frame.
    /// `rate` is in particles per second.
    pub fn rate(rate: Value<f32>) -> Self {
        Self::new(rate, 1.0.into(), 1.0.into())
    }

    /// Create a spawner that spawns `count` particles, waits `period` seconds,
    /// and repeats forever.
    pub fn burst(count: Value<f32>, period: Value<f32>) -> Self {
        Self::new(count, 0.0.into(), period)
    }

    /// Resets the spawner.
    /// Use this, for example, to immediately spawn some particles
    /// in a spawner constructed with `Spawner::once`.
    pub fn reset(&mut self) {
        self.time = 0.;
        self.limit = 0.;
        self.spawn = 0.;
    }

    /// Sets whether the spawner is active.
    pub fn set_active(&mut self, active: bool) {
        self.active = active;
    }

    /// Gets whether the spawner is active.
    pub fn is_active(&self) -> bool {
        self.active
    }

    /// Resamples the spawn time and period.
    fn resample(&mut self, rng: &mut Pcg32) {
        self.limit = self.period.sample(rng);
        self.curr_spawn_time = self.spawn_time.sample(rng).clamp(0.0, self.limit);
    }

    pub(crate) fn tick(&mut self, mut dt: f32, rng: &mut Pcg32) -> u32 {
        if !self.active {
            return 0;
        }

        // The limit can be reached multiple times, so use a loop
        loop {
            if self.limit == 0.0 {
                self.resample(rng);
                continue;
            }

            let new_time = self.time + dt;
            if self.time <= self.curr_spawn_time {
                self.spawn += if self.curr_spawn_time < 1e-5f32.max(dt / 100.0) {
                    self.num_particles.sample(rng)
                } else {
                    self.num_particles.sample(rng)
                        * (new_time.min(self.curr_spawn_time) - self.time)
                        / self.curr_spawn_time
                };
            }

            let old_time = self.time;
            self.time = new_time;

            if self.time >= self.limit {
                dt -= self.limit - old_time;
                self.time = 0.0; // dt will be added on in the next iteration
                self.resample(rng);
            } else {
                break;
            }
        }

        let count = self.spawn.floor();
        self.spawn -= count;
        count as u32
    }
}

#[cfg(test)]
mod test {
    use super::*;

    #[test]
    fn test_range_single() {
        let value = Value::Single(1.0);
        assert_eq!(value.range(), [1.0, 1.0]);
    }

    #[test]
    fn test_range_uniform() {
        let value = Value::Uniform((1.0, 3.0));
        assert_eq!(value.range(), [1.0, 3.0]);
    }

    #[test]
    fn test_range_uniform_reverse() {
        let value = Value::Uniform((3.0, 1.0));
        assert_eq!(value.range(), [1.0, 3.0]);
    }

    #[test]
    fn test_once() {
        let rng = &mut new_rng();
        let mut spawner = Spawner::once(5.0.into(), true);
        let count = spawner.tick(0.001, rng);
        assert_eq!(count, 5);
        let count = spawner.tick(100.0, rng);
        assert_eq!(count, 0);
    }

    #[test]
    fn test_once_reset() {
        let rng = &mut new_rng();
        let mut spawner = Spawner::once(5.0.into(), true);
        spawner.tick(1.0, rng);
        spawner.reset();
        let count = spawner.tick(1.0, rng);
        assert_eq!(count, 5);
    }

    #[test]
    fn test_once_not_immediate() {
        let rng = &mut new_rng();
        let mut spawner = Spawner::once(5.0.into(), false);
        let count = spawner.tick(1.0, rng);
        assert_eq!(count, 0);
        spawner.reset();
        let count = spawner.tick(1.0, rng);
        assert_eq!(count, 5);
    }

    #[test]
    fn test_rate() {
        let rng = &mut new_rng();
        let mut spawner = Spawner::rate(5.0.into());
        // Slightly over 1.0 to avoid edge case
        let count = spawner.tick(1.01, rng);
        assert_eq!(count, 5);
        let count = spawner.tick(0.4, rng);
        assert_eq!(count, 2);
    }

    #[test]
    fn test_rate_active() {
        let rng = &mut new_rng();
        let mut spawner = Spawner::rate(5.0.into());
        spawner.tick(1.01, rng);
        spawner.set_active(false);
        assert!(!spawner.is_active());
        let count = spawner.tick(0.4, rng);
        assert_eq!(count, 0);
        spawner.set_active(true);
        assert!(spawner.is_active());
        let count = spawner.tick(0.4, rng);
        assert_eq!(count, 2);
    }

    #[test]
    fn test_rate_accumulate() {
        let rng = &mut new_rng();
        let mut spawner = Spawner::rate(5.0.into());
        // 13 ticks instead of 12 to avoid edge case
        let count = (0..13).map(|_| spawner.tick(1.0 / 60.0, rng)).sum::<u32>();
        assert_eq!(count, 1);
    }

    #[test]
    fn test_burst() {
        let rng = &mut new_rng();
        let mut spawner = Spawner::burst(5.0.into(), 2.0.into());
        let count = spawner.tick(1.0, rng);
        assert_eq!(count, 5);
        let count = spawner.tick(4.0, rng);
        assert_eq!(count, 10);
        let count = spawner.tick(0.1, rng);
        assert_eq!(count, 0);
    }
}<|MERGE_RESOLUTION|>--- conflicted
+++ resolved
@@ -1,304 +1,3 @@
-<<<<<<< HEAD
-// use serde::{Deserialize, Serialize};
-
-// /// A constant or random value.
-// #[derive(Debug, Copy, Clone, Serialize, Deserialize)]
-// pub enum Value<T: Copy> {
-//     /// Single constant value.
-//     Single(T),
-//     /// Random value distributed uniformly between two bounds.
-//     Uniform((T, T)),
-// }
-
-// impl<T: Copy> Value<T> {
-//     /// Sample the value.
-//     pub fn sample(&self) -> T {
-//         match self {
-//             Value::Single(x) => *x,
-//             Value::Uniform((a, _b)) => *a, // TODO rand_uniform(*a, *b)
-//         }
-//     }
-// }
-
-// impl<T: Copy + PartialOrd> Value<T> {
-//     /// Returns the range of values this can be
-//     /// in the form `[minimum, maximum]`
-//     pub fn range(&self) -> [T; 2] {
-//         match self {
-//             Value::Single(x) => [*x; 2],
-//             Value::Uniform((a, b)) => {
-//                 if a <= b {
-//                     [*a, *b]
-//                 } else {
-//                     [*b, *a]
-//                 }
-//             }
-//         }
-//     }
-// }
-
-// impl<T: Copy> From<T> for Value<T> {
-//     fn from(t: T) -> Self {
-//         Self::Single(t)
-//     }
-// }
-
-// /// Spawner defining how new particles are created.
-// #[derive(Debug, Copy, Clone, Serialize, Deserialize)]
-// pub struct Spawner {
-//     /// Number of particles to spawn over `spawn_time`
-//     num_particles: Value<f32>,
-
-//     /// Time over which to spawn `num_particles`, in seconds
-//     spawn_time: Value<f32>,
-
-//     /// Time between bursts of the particle system, in seconds.
-//     /// If this is infinity, there's only one burst.
-//     /// If this is `spawn_time`, the system spawns a steady stream of particles.
-//     period: Value<f32>,
-
-//     /// Time since last spawn.
-//     time: f32,
-
-//     /// Sampled value of `spawn_time` until `limit` is reached
-//     curr_spawn_time: f32,
-
-//     /// Time limit until next spawn.
-//     limit: f32,
-
-//     /// Fractional remainder of particle count to spawn.
-//     spawn: f32,
-
-//     /// Whether the system is active
-//     active: bool,
-// }
-
-// impl Default for Spawner {
-//     fn default() -> Self {
-//         Spawner::once(1.0f32.into(), true)
-//     }
-// }
-
-// impl Spawner {
-//     /// Create a spawner with a given count, time, and period.
-//     ///
-//     /// - `count` is the number of particles to spawn over `time` in a burst
-//     /// - `time` is how long to spawn particles for. If this is
-//     ///   <= 0, then the particles spawn all at once.
-//     /// - `period` is the amount of time between bursts of particles.
-//     ///   If this is >= `time`, then the spawner spawns a steady stream of particles.
-//     ///   If this is infinity, then there is only 1 burst.
-//     ///
-//     /// # Panics:
-//     /// Panics if `period` can be a negative number, or can only be 0.
-//     pub fn new(count: Value<f32>, time: Value<f32>, period: Value<f32>) -> Self {
-//         assert!(
-//             period.range()[0] >= 0. && period.range()[1] > 0.,
-//             "`period` must be able to generate a positive number and no negative numbers"
-//         );
-
-//         Spawner {
-//             num_particles: count,
-//             spawn_time: time,
-//             period,
-//             time: 0.,
-//             curr_spawn_time: 0.,
-//             limit: 0.,
-//             spawn: 0.,
-//             active: true,
-//         }
-//     }
-
-//     /// Sets whether the spawner starts active.
-//     pub fn with_active(mut self, active: bool) -> Self {
-//         self.active = active;
-//         self
-//     }
-
-//     /// Create a spawner that spawns `count` particles, then waits until reset.
-//     /// If `spawn_immediately` is false, this waits until reset before
-//     /// spawning its first burst of particles.
-//     pub fn once(count: Value<f32>, spawn_immediately: bool) -> Self {
-//         let mut spawner = Self::new(count, 0.0.into(), f32::INFINITY.into());
-//         if !spawn_immediately {
-//             spawner.time = 1.0;
-//         }
-//         spawner
-//     }
-
-//     /// Create a spawner that spawns particles at `rate`, accumulated each frame.
-//     /// `rate` is in particles per second.
-//     pub fn rate(rate: Value<f32>) -> Self {
-//         Self::new(rate, 1.0.into(), 1.0.into())
-//     }
-
-//     /// Create a spawner that spawns `count` particles, waits `period` seconds,
-//     /// and repeats forever.
-//     pub fn burst(count: Value<f32>, period: Value<f32>) -> Self {
-//         Self::new(count, 0.0.into(), period)
-//     }
-
-//     /// Resets the spawner.
-//     /// Use this, for example, to immediately spawn some particles
-//     /// in a spawner constructed with `Spawner::once`.
-//     pub fn reset(&mut self) {
-//         self.time = 0.;
-//         self.limit = 0.;
-//         self.spawn = 0.;
-//     }
-
-//     /// Sets whether the spawner is active.
-//     pub fn set_active(&mut self, active: bool) {
-//         self.active = active;
-//     }
-
-//     /// Gets whether the spawner is active.
-//     pub fn is_active(&self) -> bool {
-//         self.active
-//     }
-
-//     /// Resamples the spawn time and period.
-//     fn resample(&mut self) {
-//         self.limit = self.period.sample();
-//         self.curr_spawn_time = self.spawn_time.sample().clamp(0.0, self.limit);
-//     }
-
-//     pub(crate) fn tick(&mut self, mut dt: f32) -> u32 {
-//         if !self.active {
-//             return 0;
-//         }
-
-//         // The limit can be reached multiple times, so use a loop
-//         loop {
-//             if self.limit == 0.0 {
-//                 self.resample();
-//                 continue;
-//             }
-
-//             let new_time = self.time + dt;
-//             if self.time <= self.curr_spawn_time {
-//                 self.spawn += if self.curr_spawn_time < 1e-5f32.max(dt / 100.0) {
-//                     self.num_particles.sample()
-//                 } else {
-//                     self.num_particles.sample() * (new_time.min(self.curr_spawn_time) - self.time)
-//                         / self.curr_spawn_time
-//                 };
-//             }
-
-//             let old_time = self.time;
-//             self.time = new_time;
-
-//             if self.time >= self.limit {
-//                 dt -= self.limit - old_time;
-//                 self.time = 0.0; // dt will be added on in the next iteration
-//                 self.resample();
-//             } else {
-//                 break;
-//             }
-//         }
-
-//         let count = self.spawn.floor();
-//         self.spawn -= count;
-//         count as u32
-//     }
-// }
-
-// #[cfg(test)]
-// mod test {
-//     use super::*;
-
-//     #[test]
-//     fn test_range_single() {
-//         let value = Value::Single(1.0);
-//         assert_eq!(value.range(), [1.0, 1.0]);
-//     }
-
-//     #[test]
-//     fn test_range_uniform() {
-//         let value = Value::Uniform((1.0, 3.0));
-//         assert_eq!(value.range(), [1.0, 3.0]);
-//     }
-
-//     #[test]
-//     fn test_range_uniform_reverse() {
-//         let value = Value::Uniform((3.0, 1.0));
-//         assert_eq!(value.range(), [1.0, 3.0]);
-//     }
-
-//     #[test]
-//     fn test_once() {
-//         let mut spawner = Spawner::once(5.0.into(), true);
-//         let count = spawner.tick(0.001);
-//         assert_eq!(count, 5);
-//         let count = spawner.tick(100.0);
-//         assert_eq!(count, 0);
-//     }
-
-//     #[test]
-//     fn test_once_reset() {
-//         let mut spawner = Spawner::once(5.0.into(), true);
-//         spawner.tick(1.0);
-//         spawner.reset();
-//         let count = spawner.tick(1.0);
-//         assert_eq!(count, 5);
-//     }
-
-//     #[test]
-//     fn test_once_not_immediate() {
-//         let mut spawner = Spawner::once(5.0.into(), false);
-//         let count = spawner.tick(1.0);
-//         assert_eq!(count, 0);
-//         spawner.reset();
-//         let count = spawner.tick(1.0);
-//         assert_eq!(count, 5);
-//     }
-
-//     #[test]
-//     fn test_rate() {
-//         let mut spawner = Spawner::rate(5.0.into());
-//         // Slightly over 1.0 to avoid edge case
-//         let count = spawner.tick(1.01);
-//         assert_eq!(count, 5);
-//         let count = spawner.tick(0.4);
-//         assert_eq!(count, 2);
-//     }
-
-//     #[test]
-//     fn test_rate_active() {
-//         let mut spawner = Spawner::rate(5.0.into());
-//         spawner.tick(1.01);
-//         spawner.set_active(false);
-//         assert!(!spawner.is_active());
-//         let count = spawner.tick(0.4);
-//         assert_eq!(count, 0);
-//         spawner.set_active(true);
-//         assert!(spawner.is_active());
-//         let count = spawner.tick(0.4);
-//         assert_eq!(count, 2);
-//     }
-
-//     #[test]
-//     fn test_rate_accumulate() {
-//         let mut spawner = Spawner::rate(5.0.into());
-//         // 13 ticks instead of 12 to avoid edge case
-//         let count = (0..13).map(|_| spawner.tick(1.0 / 60.0)).sum::<u32>();
-//         assert_eq!(count, 1);
-//     }
-
-//     #[test]
-//     fn test_burst() {
-//         let mut spawner = Spawner::burst(5.0.into(), 2.0.into());
-//         let count = spawner.tick(1.0);
-//         assert_eq!(count, 5);
-//         let count = spawner.tick(4.0);
-//         assert_eq!(count, 10);
-//         let count = spawner.tick(0.1);
-//         assert_eq!(count, 0);
-//     }
-// }
-
-=======
->>>>>>> b85dcf19
 use rand::{
     distributions::{uniform::SampleUniform, Distribution, Uniform},
     SeedableRng,
