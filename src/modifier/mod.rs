--- conflicted
+++ resolved
@@ -385,11 +385,8 @@
     pub module: &'a mut Module,
     /// Layout of properties for the current effect.
     pub property_layout: &'a PropertyLayout,
-<<<<<<< HEAD
-=======
     /// Layout of attributes of a particle for the current effect.
     pub particle_layout: &'a ParticleLayout,
->>>>>>> 8854f755
     /// Main particle rendering code for the vertex shader.
     pub vertex_code: String,
     /// Main particle rendering code for the fragment shader.
@@ -410,13 +407,6 @@
 }
 
 impl<'a> RenderContext<'a> {
-<<<<<<< HEAD
-    /// Create a new render context.
-    pub fn new(module: &'a mut Module, property_layout: &'a PropertyLayout) -> Self {
-        Self {
-            module,
-            property_layout,
-=======
     /// Create a new update context.
     pub fn new(
         module: &'a mut Module,
@@ -427,7 +417,6 @@
             module,
             property_layout,
             particle_layout,
->>>>>>> 8854f755
             vertex_code: String::new(),
             fragment_code: String::new(),
             render_extra: String::new(),
@@ -471,13 +460,10 @@
 }
 
 impl<'a> EvalContext for RenderContext<'a> {
-<<<<<<< HEAD
-=======
     fn modifier_context(&self) -> ModifierContext {
         ModifierContext::Render
     }
 
->>>>>>> 8854f755
     fn module(&self) -> &Module {
         self.module
     }
@@ -486,13 +472,10 @@
         self.property_layout
     }
 
-<<<<<<< HEAD
-=======
     fn particle_layout(&self) -> &ParticleLayout {
         self.particle_layout
     }
 
->>>>>>> 8854f755
     fn expr(&self, expr: ExprHandle) -> Result<&Expr, ExprError> {
         self.module
             .get(expr)
@@ -932,17 +915,11 @@
                 mode: OrientMode::AlongVelocity,
             },
         ];
-        let mut module = Module::default();
         for &modifier in modifiers.iter() {
-<<<<<<< HEAD
-            let property_layout = PropertyLayout::default();
-            let mut context = RenderContext::new(&mut module, &property_layout);
-=======
             let mut module = Module::default();
             let property_layout = PropertyLayout::default();
             let particle_layout = ParticleLayout::default();
             let mut context = RenderContext::new(&mut module, &property_layout, &particle_layout);
->>>>>>> 8854f755
             modifier.apply_render(&mut context);
             let vertex_code = context.vertex_code;
             let fragment_code = context.fragment_code;
