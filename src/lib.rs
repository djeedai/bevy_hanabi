#![deny(
    warnings,
    missing_copy_implementations,
    trivial_casts,
    trivial_numeric_casts,
    unsafe_code,
    unstable_features,
    unused_import_braces,
    unused_qualifications,
    missing_docs,
    clippy::suboptimal_flops,
    clippy::imprecise_flops,
    clippy::branches_sharing_code,
    clippy::suspicious_operation_groupings,
    clippy::useless_let_if_seq
)]
#![allow(clippy::too_many_arguments, clippy::type_complexity)]

//! 🎆 Hanabi -- a GPU particle system plugin for the Bevy game engine.
//!
//! The 🎆 Hanabi particle system is a GPU-based particle system integrated with
//! the built-in Bevy renderer. It allows creating complex visual effects with
//! millions of particles simulated in real time, by leveraging the power of
//! compute shaders and offloading most of the work of particle simulating to
//! the GPU.
//!
//! _Note: This library makes heavy use of compute shaders to offload work to
//! the GPU in a performant way. Support for compute shaders on the `wasm`
//! target (WebAssembly) via WebGPU is only available in Bevy in general since
//! the newly-released Bevy v0.11, and is not yet available in this library.
//! See [#41](https://github.com/djeedai/bevy_hanabi/issues/41) for details on
//! progress._
//!
//! # 2D vs. 3D
//!
//! 🎆 Hanabi integrates both with the 2D and the 3D core pipelines of Bevy. The
//! 2D pipeline integration is controlled by the `2d` cargo feature, while the
//! 3D pipeline integration is controlled by the `3d` cargo feature. Both
//! features are enabled by default for convenience. As an optimization, users
//! can disable default features and re-enable only one of the two modes.
//!
//! ```toml
//! # Example: enable only 3D integration
//! bevy_hanabi = { version = "0.6", default-features = false, features = ["3d"] }
//! ```
//!
//! # Example
//!
//! Add the 🎆 Hanabi plugin to your app:
//!
//! ```no_run
//! # use bevy::prelude::*;
//! use bevy_hanabi::prelude::*;
//!
//! App::default()
//!     .add_plugins(DefaultPlugins)
//!     .add_plugins(HanabiPlugin)
//!     .run();
//! ```
//!
//! Create an [`EffectAsset`] describing a visual effect:
//!
//! ```
//! # use bevy::prelude::*;
//! # use bevy_hanabi::prelude::*;
//! fn setup(mut effects: ResMut<Assets<EffectAsset>>) {
//!   // Define a color gradient from red to transparent black
//!   let mut gradient = Gradient::new();
//!   gradient.add_key(0.0, Vec4::new(1., 0., 0., 1.));
//!   gradient.add_key(1.0, Vec4::splat(0.));
//!
//!   // Create a new expression module
//!   let mut module = Module::default();
//!
//!   // On spawn, randomly initialize the position of the particle
//!   // to be over the surface of a sphere of radius 2 units.
//!   let init_pos = SetPositionSphereModifier {
//!       center: module.lit(Vec3::ZERO),
//!       radius: module.lit(0.05),
//!       dimension: ShapeDimension::Surface,
//!   };
//!
//!   // Also initialize a radial initial velocity to 6 units/sec
//!   // away from the (same) sphere center.
//!   let init_vel = SetVelocitySphereModifier {
//!       center: module.lit(Vec3::ZERO),
//!       speed: module.lit(6.),
//!   };
//!
//!   // Initialize the total lifetime of the particle, that is
//!   // the time for which it's simulated and rendered. This modifier
//!   // is almost always required, otherwise the particles won't show.
//!   let lifetime = module.lit(10.); // literal value "10.0"
//!   let init_lifetime = SetAttributeModifier::new(
//!       Attribute::LIFETIME, lifetime);
//!
//!   // Every frame, add a gravity-like acceleration downward
//!   let accel = module.lit(Vec3::new(0., -3., 0.));
//!   let update_accel = AccelModifier::new(accel);
//!
//!   // Create the effect asset
//!   let effect = EffectAsset::new(
//!     // Maximum number of particles alive at a time
//!     32768,
//!     // Spawn at a rate of 5 particles per second
//!     Spawner::rate(5.0.into()),
//!     // Move the expression module into the asset
//!     module
//!   )
//!   .with_name("MyEffect")
//!   .init(init_pos)
//!   .init(init_vel)
//!   .init(init_lifetime)
//!   .update(update_accel)
//!   // Render the particles with a color gradient over their
//!   // lifetime. This maps the gradient key 0 to the particle spawn
//!   // time, and the gradient key 1 to the particle death (10s).
//!   .render(ColorOverLifetimeModifier { gradient });
//!
//!   // Insert into the asset system
//!   let effect_handle = effects.add(effect);
//! }
//! ```
//!
//! Then add an instance of that effect to an entity by spawning a
//! [`ParticleEffect`] component referencing the asset. The simplest way is
//! to use the [`ParticleEffectBundle`] to ensure all required components are
//! spawned together.
//!
//! ```
//! # use bevy::{prelude::*, asset::HandleId};
//! # use bevy_hanabi::prelude::*;
//! # fn spawn_effect(mut commands: Commands) {
//! #   let effect_handle = Handle::weak(HandleId::random::<EffectAsset>());
//! // Configure the emitter to spawn 100 particles / second
//! let spawner = Spawner::rate(100_f32.into());
//!
//! commands
//!     .spawn((
//!         Name::new("MyEffectInstance"),
//!         ParticleEffectBundle {
//!             effect: ParticleEffect::new(effect_handle)
//!                 .with_spawner(spawner),
//!             transform: Transform::from_translation(Vec3::Y),
//!             ..Default::default()
//!         },
//!     ));
//! # }
//! ```

#[cfg(feature = "2d")]
use bevy::utils::FloatOrd;
use bevy::{
    prelude::*,
    utils::{thiserror::Error, HashSet},
};
use serde::{Deserialize, Serialize};
use std::fmt::Write as _; // import without risk of name clashing

mod asset;
mod attributes;
mod bundle;
mod gradient;
pub mod graph;
pub mod modifier;
mod plugin;
mod properties;
mod render;
mod spawn;

#[cfg(test)]
mod test_utils;

use properties::PropertyInstance;

pub use asset::{AlphaMode, EffectAsset, MotionIntegration, SimulationCondition};
pub use attributes::*;
pub use bundle::ParticleEffectBundle;
pub use gradient::{Gradient, GradientKey};
pub use graph::*;
pub use modifier::*;
pub use plugin::HanabiPlugin;
pub use properties::{Property, PropertyLayout};
pub use render::{EffectSystems, LayoutFlags, ShaderCache};
pub use spawn::{tick_spawners, CpuValue, EffectSpawner, Random, Spawner};

#[allow(missing_docs)]
pub mod prelude {
    #[doc(hidden)]
    pub use crate::*;
}

#[cfg(not(any(feature = "2d", feature = "3d")))]
compile_error!(
    "You need to enable at least one of the '2d' or '3d' features for anything to happen."
);

/// Get the smallest multiple of align greater than or equal to value, where
/// `align` must be a power of two.
///
/// # Panics
///
/// Panics if `align` is not a power of two.
// TODO - filler for usize.next_multiple_of()
// https://github.com/rust-lang/rust/issues/88581
pub(crate) fn next_multiple_of(value: usize, align: usize) -> usize {
    assert!(align & (align - 1) == 0); // power of 2
    let count = (value + align - 1) / align;
    count * align
}

/// Extension trait to convert an object to WGSL code.
///
/// This is mainly used for floating-point constants. This is required because
/// WGSL doesn't support a floating point constant without a decimal separator
/// (_e.g._ `0.` instead of `0`), which would be what a regular string
/// formatting function like [`format!()`] would produce, but which is
/// interpreted as an integral type by WGSL instead.
///
/// # Example
///
/// ```
/// # use bevy_hanabi::ToWgslString;
/// let x = 2.0_f32;
/// assert_eq!("let x = 2.;", format!("let x = {};", x.to_wgsl_string()));
/// ```
///
/// # Remark
///
/// This trait is soft-deprecated. It serves the same purpose as
/// [`EvalContext::eval()`], however it lacks any context for the evaluation of
/// an expression producing WGSL code, so its use is limited. It's still useful
/// for constant (literal) expressions, which do not require any context to
/// evaluate.
///
/// [`format!()`]: std::format
/// [`EvalContext::eval()`]: crate::graph::expr::EvalContext::eval
pub trait ToWgslString {
    /// Convert an object to a string representing its WGSL code.
    fn to_wgsl_string(&self) -> String;
}

impl ToWgslString for f32 {
    fn to_wgsl_string(&self) -> String {
        let s = format!("{self:.6}");
        s.trim_end_matches('0').to_string()
    }
}

impl ToWgslString for f64 {
    fn to_wgsl_string(&self) -> String {
        let s = format!("{self:.15}");
        s.trim_end_matches('0').to_string()
    }
}

impl ToWgslString for Vec2 {
    fn to_wgsl_string(&self) -> String {
        format!(
            "vec2<f32>({0},{1})",
            self.x.to_wgsl_string(),
            self.y.to_wgsl_string()
        )
    }
}

impl ToWgslString for Vec3 {
    fn to_wgsl_string(&self) -> String {
        format!(
            "vec3<f32>({0},{1},{2})",
            self.x.to_wgsl_string(),
            self.y.to_wgsl_string(),
            self.z.to_wgsl_string()
        )
    }
}

impl ToWgslString for Vec4 {
    fn to_wgsl_string(&self) -> String {
        format!(
            "vec4<f32>({0},{1},{2},{3})",
            self.x.to_wgsl_string(),
            self.y.to_wgsl_string(),
            self.z.to_wgsl_string(),
            self.w.to_wgsl_string()
        )
    }
}

impl ToWgslString for bool {
    fn to_wgsl_string(&self) -> String {
        if *self {
            "true".to_string()
        } else {
            "false".to_string()
        }
    }
}

impl ToWgslString for i32 {
    fn to_wgsl_string(&self) -> String {
        format!("{}", self)
    }
}

impl ToWgslString for u32 {
    fn to_wgsl_string(&self) -> String {
        format!("{}", self)
    }
}

impl ToWgslString for CpuValue<f32> {
    fn to_wgsl_string(&self) -> String {
        match self {
            Self::Single(x) => x.to_wgsl_string(),
            Self::Uniform((a, b)) => format!(
                "(frand() * ({1} - {0}) + {0})",
                a.to_wgsl_string(),
                b.to_wgsl_string(),
            ),
        }
    }
}

impl ToWgslString for CpuValue<Vec2> {
    fn to_wgsl_string(&self) -> String {
        match self {
            Self::Single(v) => v.to_wgsl_string(),
            Self::Uniform((a, b)) => format!(
                "(frand2() * ({1} - {0}) + {0})",
                a.to_wgsl_string(),
                b.to_wgsl_string(),
            ),
        }
    }
}

impl ToWgslString for CpuValue<Vec3> {
    fn to_wgsl_string(&self) -> String {
        match self {
            Self::Single(v) => v.to_wgsl_string(),
            Self::Uniform((a, b)) => format!(
                "(frand3() * ({1} - {0}) + {0})",
                a.to_wgsl_string(),
                b.to_wgsl_string(),
            ),
        }
    }
}

impl ToWgslString for CpuValue<Vec4> {
    fn to_wgsl_string(&self) -> String {
        match self {
            Self::Single(v) => v.to_wgsl_string(),
            Self::Uniform((a, b)) => format!(
                "(frand4() * ({1} - {0}) + {0})",
                a.to_wgsl_string(),
                b.to_wgsl_string(),
            ),
        }
    }
}

/// Simulation space for the particles of an effect.
#[derive(Debug, Default, Clone, Copy, PartialEq, Eq, Reflect, Serialize, Deserialize)]
#[non_exhaustive]
pub enum SimulationSpace {
    /// Particles are simulated in global space.
    ///
    /// The global space is the Bevy world space. Particles simulated in global
    /// space are "detached" from the emitter when they spawn, and not
    /// influenced anymore by the emitter's [`Transform`] after spawning.
    #[default]
    Global,

    /// Particles are simulated in local effect space.
    ///
    /// The local space is the space associated with the [`Transform`] of the
    /// [`ParticleEffect`] component being simulated. Particles simulated in
    /// local effect space are "attached" to the effect, and will be affected by
    /// its [`Transform`].
    Local,
}

impl SimulationSpace {
    /// Evaluate the simulation space expression.
    ///
    /// - In the init and udpate contexts, this expression transforms the
    ///   particle's position from simulation space to storage space.
    /// - In the render context, this expression transforms the particle's
    ///   position from simulation space to view space.
    pub fn eval(&self, context: &dyn EvalContext) -> Result<String, ExprError> {
        match context.modifier_context() {
            ModifierContext::Init | ModifierContext::Update => match *self {
                SimulationSpace::Global => {
                    if !context.particle_layout().contains(Attribute::POSITION) {
                        return Err(ExprError::GraphEvalError(format!("Global-space simulation requires that the particles have a {} attribute.", Attribute::POSITION.name())));
                    }
                    Ok(format!(
                        "particle.{} += transform[3].xyz;", // TODO: get_view_position()
                        Attribute::POSITION.name()
                    ))
                }
                SimulationSpace::Local => Ok("".to_string()),
            },
            ModifierContext::Render => Ok(match *self {
                // TODO: cast vec3 -> vec4 auomatically
                SimulationSpace::Global => "vec4<f32>(local_position, 1.0)",
                // TODO: transform_world_to_view(...)
                SimulationSpace::Local => "transform * vec4<f32>(local_position, 1.0)",
            }
            .to_string()),
            _ => Err(ExprError::GraphEvalError(
                "Invalid modifier context value.".to_string(),
            )),
        }
    }
}

/// Value a user wants to assign to a property with
/// [`CompiledParticleEffect::set_property()`] before the instance had a chance
/// to inspect its underlying asset and check the asset's defined properties.
///
/// A property with this name might not exist, in which case the value will be
/// discarded silently when the instance is initialized from its asset.
#[derive(Debug, Clone, PartialEq, Reflect)]
pub struct PropertyValue {
    /// Name of the property the value should be assigned to.
    name: String,

    /// The property value to assign, instead of the default value of the
    /// property.
    value: Value,
}

impl From<PropertyInstance> for PropertyValue {
    fn from(prop: PropertyInstance) -> Self {
        Self {
            name: prop.def.name().to_string(),
            value: prop.value,
        }
    }
}

impl From<&PropertyInstance> for PropertyValue {
    fn from(prop: &PropertyInstance) -> Self {
        Self {
            name: prop.def.name().to_string(),
            value: prop.value,
        }
    }
}

/// Visual effect made of particles.
///
/// The particle effect component represent a single instance of a visual
/// effect. The visual effect itself is described by a handle to an
/// [`EffectAsset`]. This instance is associated to an [`Entity`], inheriting
/// its [`Transform`] as the origin frame for its particle spawning.
///
/// # Content
///
/// The values in this component, with the exception of the handle to the
/// underlying asset itself ([`ParticleEffect::handle`]), are optional
/// per-instance overrides taking precedence over the fallback value set in the
/// [`EffectAsset`].
///
/// Note that the effect graph itself including all its modifiers cannot be
/// overridden per instance. For minor variations use different assets. If you
/// need too many variants try to use a property instead.
///
/// # Dependencies
///
/// This component must always be paired with a [`CompiledParticleEffect`]
/// component. Failure to do so will prevent the effect instance from working.
///
/// When spawning a new [`ParticleEffect`], consider using the
/// [`ParticleEffectBundle`] to ensure all the necessary components are present
/// on the entity for the effect to render correctly.
///
/// # Change detection
///
/// The [`CompiledParticleEffect`] component located on the same [`Entity`] as
/// the current [`ParticleEffect`] component is automatically updated when a
/// change occurs to this component. This separation is designed to leverage the
/// change detection system of Bevy, in order to ensure that any manual change
/// by the user is performed on this component and any automated change is
/// performed on the [`CompiledParticleEffect`] component. This allows
/// efficiently detecting when a user change requires an update to the compiled
/// particle effect, while ensuring conversely that internal mutations do not
/// invalidate the compiled effect and do not trigger a costly shader rebuild
/// for example.
#[derive(Debug, Default, Clone, Component, Reflect)]
#[reflect(Component)]
pub struct ParticleEffect {
    /// Handle of the effect to instantiate.
    pub handle: Handle<EffectAsset>,
    /// For 2D rendering, override the value of the Z coordinate of the layer at
    /// which the particles are rendered present in the effect asset.
    ///
    /// This value is passed to the render pipeline and used when sorting
    /// transparent items to render, to order them. As a result, effects
    /// with different Z values cannot be batched together, which may
    /// negatively affect performance.
    ///
    /// This is only available with the `2d` feature.
    #[cfg(feature = "2d")]
    pub z_layer_2d: Option<f32>,
    /// Optional particle spawner override for this instance.
    ///
    /// If set, this overrides the spawner configured in the [`EffectAsset`].
    /// Otherwise the spawner from the effect asset will be copied here when the
    /// component is first processed.
    pub spawner: Option<Spawner>,
    /// Optional initial values for some or all of the effect properties.
    ///
    /// This contains values for some properties you want to assign when the
    /// [`CompiledParticleEffect`] is first initialized. If empty, all
    /// properties are initialized to their default value as specified when
    /// defined in the [`EffectAsset`]. Any value specified here will override
    /// the default property value.
    ///
    /// The properties will be matched by name when the effect instance is
    /// compiled into a [`CompiledParticleEffect`]. Any name not corresponding
    /// to an existing asset property will be ignored. If there's any
    /// duplicate name, the first value will be used.
    ///
    /// This is used as a convenience to avoid having to wait for the
    /// [`CompiledParticleEffect`] to effectively be initialized. The behavior
    /// is equivalent to waiting for  the [`CompiledParticleEffect`] to be
    /// initialized then calling the [`set_property()`] method.
    ///
    /// [`set_property()`]: crate::CompiledParticleEffect::set_property
    pub properties: Vec<PropertyValue>,
}

impl ParticleEffect {
    /// Create a new particle effect without a spawner or any modifier.
    pub fn new(handle: Handle<EffectAsset>) -> Self {
        Self {
            handle,
            #[cfg(feature = "2d")]
            z_layer_2d: None,
            spawner: None,
            properties: vec![],
        }
    }

    /// Set the value of the Z layer used when rendering in 2D mode.
    ///
    /// In 2D mode, the Bevy renderer sorts all render items according to their
    /// Z layer value, from back (negative) to front (positive). This
    /// function sets the value assigned to the current particle effect, to
    /// order it relative to any other 2D render item (including non-effects).
    /// Setting the value to `None` reverts to the default sorting and put the
    /// effect back into the default layer.
    ///
    /// This function has no effect when rendering in 3D mode.
    ///
    /// # Example
    ///
    /// ```
    /// # use bevy_hanabi::*;
    /// # use bevy::asset::{Handle, HandleId};
    /// # let asset = Handle::weak(HandleId::random::<EffectAsset>());
    /// // Always render the effect in front of the default layer (z=0)
    /// let effect = ParticleEffect::new(asset).with_z_layer_2d(Some(0.1));
    /// ```
    #[cfg(feature = "2d")]
    pub fn with_z_layer_2d(mut self, z_layer_2d: Option<f32>) -> Self {
        self.z_layer_2d = z_layer_2d;
        self
    }

    /// Set the spawner of this particle effect instance.
    ///
    /// By default particle effect instances inherit the spawner of the
    /// [`EffectAsset`] they're derived from. This allows overriding the spawner
    /// configuration per instance.
    pub fn with_spawner(mut self, spawner: Spawner) -> Self {
        self.spawner = Some(spawner);
        self
    }

    /// Set the initial value of some properties.
    ///
    /// See the [`properties`] field for more details.
    ///
    /// [`properties`]: crate::ParticleEffect::properties
    pub fn with_properties<P>(
        mut self,
        properties: impl IntoIterator<Item = (String, Value)>,
    ) -> Self {
        let iter = properties.into_iter();
        for (name, value) in iter {
            if let Some(index) = self.properties.iter().position(|p| p.name == name) {
                self.properties[index].value = value;
            } else {
                self.properties.push(PropertyValue { name, value });
            }
        }
        self
    }
}

/// Effect shader.
///
<<<<<<< HEAD
/// This component is managed automatically, and generally should not be
/// accessed manually, with the exception of setting property values via
/// [`set_property()`]. It contains data generated from the associated
/// [`ParticleEffect`] component located on the same [`Entity`]. The data is
/// split into this component in particular for change detection reasons, and
/// any change to the associated [`ParticleEffect`] will cause the values of
/// this component to be recalculated. Otherwise the data is cached
/// frame-to-frame for performance.
///
/// The component also contains the current values of all properties. Those
/// values are uploaded to the GPU each frame, to allow controling some
/// behaviors of the effect.
///
/// All [`ParticleEffect`]s are compiled by the system running in the
/// [`EffectSystems::CompileEffects`] set every frame when they're spawned or
/// when they change, irrelevant of whether the entity if visible
/// ([`Visibility::Visible`]).
///
/// [`set_property()`]: crate::CompiledParticleEffect::set_property
#[derive(Debug, Clone, Component)]
pub struct CompiledParticleEffect {
    /// Weak handle to the underlying asset.
    asset: Handle<EffectAsset>,
    /// Cached simulation condition, to avoid having to query the asset each
    /// time we need it.
    simulation_condition: SimulationCondition,
    /// Handle to the configured init shader for his effect instance, if
    /// configured.
    configured_init_shader: Option<Handle<Shader>>,
    /// Handle to the configured update shader for his effect instance, if
    /// configured.
    configured_update_shader: Option<Handle<Shader>>,
    /// Handle to the configured render shader for his effect instance, if
    /// configured.
    configured_render_shader: Option<Handle<Shader>>,
    /// Instances of all exposed properties.
    properties: Vec<PropertyInstance>,
    /// Force field modifier values.
    force_field: [ForceFieldSource; ForceFieldSource::MAX_SOURCES],
    /// Main particle texture.
    particle_texture: Option<Handle<Image>>,
    /// 2D layer for the effect instance.
    #[cfg(feature = "2d")]
    z_layer_2d: FloatOrd,
    /// Layout flags.
    layout_flags: LayoutFlags,
}

impl Default for CompiledParticleEffect {
    fn default() -> Self {
        Self {
            asset: default(),
            simulation_condition: SimulationCondition::default(),
            configured_init_shader: None,
            configured_update_shader: None,
            configured_render_shader: None,
            properties: vec![],
            force_field: default(),
            particle_texture: None,
            #[cfg(feature = "2d")]
            z_layer_2d: FloatOrd(0.0),
            layout_flags: LayoutFlags::NONE,
        }
    }
=======
/// Contains the configured shaders for the init, update, and render passes.
#[derive(Debug, Default, Clone)]
pub(crate) struct EffectShader {
    pub init: Handle<Shader>,
    pub update: Handle<Shader>,
    pub render: Handle<Shader>,
}

/// Source code (WGSL) of an effect.
///
/// The source code is generated from an [`EffectAsset`] by applying all
/// modifiers. The resulting source code is configured (the Hanabi variables
/// `{{VARIABLE}}` are replaced by the relevant WGSL code) but is not
/// specialized (the conditional directives like `#if` are still present).
#[derive(Debug)]
struct EffectShaderSource {
    pub init: String,
    pub update: String,
    pub render: String,
    pub screen_space_size: bool,
    pub particle_texture: Option<Handle<Image>>,
    pub force_field: [ForceFieldSource; ForceFieldSource::MAX_SOURCES],
>>>>>>> 8854f755
}

/// Error resulting from the generating of the WGSL shader code of an
/// [`EffectAsset`].
#[derive(Debug, Error)]
enum ShaderGenerateError {
    #[error("Expression error: {0:?}")]
    Expr(ExprError),

    #[error("Validation error: {0:?}")]
    Validate(String),
}

impl EffectShaderSource {
    /// Generate the effect shader WGSL source code.
    ///
    /// This takes a base asset effect and generate the WGSL code for the
    /// various shaders (init/update/render).
    pub fn generate(asset: &EffectAsset) -> Result<EffectShaderSource, ShaderGenerateError> {
        // Generate the shader code defining the particle attributes
        let particle_layout = asset.particle_layout();
        // The particle layout cannot be empty currently because we always emit some
        // Particle{} struct and it needs at least one field. There's probably no use
        // case for an empty layout anyway.
        if particle_layout.size() == 0 {
            return Err(ShaderGenerateError::Validate(
                "Empty particle layout.".to_string(),
            ));
        }
        // Currently the POSITION attribute is mandatory, as it's always used by the
        // render shader.
        if !particle_layout.contains(Attribute::POSITION) {
            return Err(ShaderGenerateError::Validate(format!(
                "The particle layout is missing the {} attribute. Add a modifier using that attribute, for example the SetAttributeModifier.",
                Attribute::POSITION.name()
            )));
        }
        let attributes_code = particle_layout.generate_code();

        // For the renderer, assign all its inputs to the values of the attributes
        // present, or a default value
        let mut inputs_code = String::new();
        // All required attributes, except the size/color which are variadic
        let required_attributes =
            HashSet::from_iter([Attribute::AXIS_X, Attribute::AXIS_Y, Attribute::AXIS_Z]);
        let mut present_attributes = HashSet::new();
        let mut has_size = false;
        let mut has_color = false;
        for attr_layout in particle_layout.attributes() {
            let attr = attr_layout.attribute;
            if attr == Attribute::SIZE {
                if !has_size {
                    inputs_code += &format!(
                        "var size = vec2<f32>(particle.{0}, particle.{0});\n",
                        Attribute::SIZE.name()
                    );
                    has_size = true;
                } else {
                    warn!("Attribute SIZE conflicts with another size attribute; ignored.");
                }
            } else if attr == Attribute::SIZE2 {
                if !has_size {
                    inputs_code += &format!("var size = particle.{0};\n", Attribute::SIZE2.name());
                    has_size = true;
                } else {
                    warn!("Attribute SIZE2 conflicts with another size attribute; ignored.");
                }
            } else if attr == Attribute::HDR_COLOR {
                if !has_color {
                    inputs_code +=
                        &format!("var color = particle.{};\n", Attribute::HDR_COLOR.name());
                    has_color = true;
                } else {
                    warn!("Attribute HDR_COLOR conflicts with another color attribute; ignored.");
                }
            } else if attr == Attribute::COLOR {
                if !has_color {
                    inputs_code += &format!(
                        "var color = unpack4x8unorm(particle.{0});\n",
                        Attribute::COLOR.name()
                    );
                    has_color = true;
                } else {
                    warn!("Attribute COLOR conflicts with another color attribute; ignored.");
                }
            } else {
                inputs_code += &format!("var {0} = particle.{0};\n", attr.name());
                present_attributes.insert(attr);
            }
        }
        // Assign default values if not present
        if !has_size {
            inputs_code += &format!(
                "var size = {0};\n",
                Attribute::SIZE2.default_value().to_wgsl_string() // TODO - or SIZE?
            );
        }
        if !has_color {
            inputs_code += &format!(
                "var color = {};\n",
                Attribute::HDR_COLOR.default_value().to_wgsl_string() // TODO - or COLOR?
            );
        }
        for &attr in required_attributes.difference(&present_attributes) {
            inputs_code += &format!(
                "var {} = {};\n",
                attr.name(),
                attr.default_value().to_wgsl_string()
            );
        }

        // Generate the shader code defining the per-effect properties, if any
        let property_layout = asset.property_layout();
        let properties_code = property_layout.generate_code();
        let properties_binding_code = if property_layout.is_empty() {
            "// (no properties)".to_string()
        } else {
            "@group(1) @binding(2) var<storage, read> properties : Properties;".to_string()
        };

        // Start from the base module containing the expressions actually serialized in
        // the asset. We will add the ones created on-the-fly by applying the
        // modifiers to the contexts.
        let mut module = asset.module().clone();

        // Generate the shader code for the initializing shader
        let (init_code, init_extra, init_sim_space_transform_code) = {
            let mut init_context =
                InitContext::new(&mut module, &property_layout, &particle_layout);
            for m in asset.init_modifiers() {
                if let Err(err) = m.apply_init(&mut init_context) {
                    error!("Failed to compile effect, error in init context: {:?}", err);
                    return Err(ShaderGenerateError::Expr(err));
                }
            }
            let sim_space_transform_code = match asset.simulation_space.eval(&init_context) {
                Ok(s) => s,
                Err(err) => {
                    error!("Failed to compile effect's simulation space: {:?}", err);
                    return Err(ShaderGenerateError::Expr(err));
                }
            };
            (
                init_context.init_code,
                init_context.init_extra,
                sim_space_transform_code,
            )
        };

        // Generate the shader code for the update shader
        let (mut update_code, update_extra, force_field) = {
            let mut update_context =
                UpdateContext::new(&mut module, &property_layout, &particle_layout);
            for m in asset.update_modifiers() {
                if let Err(err) = m.apply_update(&mut update_context) {
                    error!(
                        "Failed to compile effect, error in udpate context: {:?}",
                        err
                    );
                    return Err(ShaderGenerateError::Expr(err));
                }
            }
            (
                update_context.update_code,
                update_context.update_extra,
                update_context.force_field,
            )
        };

        // Insert Euler motion integration if needed.
        let has_position = present_attributes.contains(&Attribute::POSITION);
        let has_velocity = present_attributes.contains(&Attribute::VELOCITY);
        if asset.motion_integration != MotionIntegration::None {
            if has_position && has_velocity {
                // Note the prepended "\n" to prevent appending to a comment line.
                let code = format!(
                    "\nparticle.{0} += particle.{1} * sim_params.delta_time;\n",
                    Attribute::POSITION.name(),
                    Attribute::VELOCITY.name()
                );
                if asset.motion_integration == MotionIntegration::PreUpdate {
                    update_code.insert_str(0, &code);
                } else {
                    update_code += &code;
                }
            } else {
                warn!(
                    "Asset {} specifies motion integration but is missing {}.",
                    asset.name,
                    if has_position {
                        "Attribute::VELOCITY"
                    } else {
                        "Attribute::POSITION"
                    }
                )
            }
        }

        // Generate the shader code for the render shader
<<<<<<< HEAD
        let mut render_context = RenderContext::new(&mut module, &property_layout);
        for m in asset.render_modifiers() {
            m.apply_render(&mut render_context);
        }
        let alpha_cutoff_code = if let AlphaMode::Mask(cutoff) = &asset.alpha_mode {
            render_context.eval(*cutoff).unwrap_or_else(|err| {
                error!(
                    "Failed to evaluate the expression for AlphaMode::Mask, error: {:?}",
                    err
                );

                // In Debug, show everything to help diagnosing
                #[cfg(debug_assertions)]
                return 1_f32.to_wgsl_string();

                // In Release, hide everything with an error
                #[cfg(not(debug_assertions))]
                return 0_f32.to_wgsl_string();
            })
        } else {
            String::new()
        };

        self.layout_flags = LayoutFlags::NONE;
        if asset.simulation_space == SimulationSpace::Local {
            self.layout_flags |= LayoutFlags::LOCAL_SPACE_SIMULATION;
        }
        if let AlphaMode::Mask(_) = &asset.alpha_mode {
            self.layout_flags |= LayoutFlags::USE_ALPHA_MASK;
        }
        if render_context.screen_space_size {
            self.layout_flags |= LayoutFlags::SCREEN_SPACE_SIZE;
        }
=======
        let (
            vertex_code,
            fragment_code,
            render_extra,
            render_sim_space_transform_code,
            particle_texture,
            screen_space_size,
        ) = {
            let mut render_context =
                RenderContext::new(&mut module, &property_layout, &particle_layout);
            for m in asset.render_modifiers() {
                m.apply_render(&mut render_context);
            }

            let render_sim_space_transform_code = match asset.simulation_space.eval(&render_context)
            {
                Ok(s) => s,
                Err(err) => {
                    error!("Failed to compile effect's simulation space: {:?}", err);
                    return Err(ShaderGenerateError::Expr(err));
                }
            };

            (
                render_context.vertex_code,
                render_context.fragment_code,
                render_context.render_extra,
                render_sim_space_transform_code,
                render_context.particle_texture,
                render_context.screen_space_size,
            )
        };
>>>>>>> 8854f755

        // Configure aging code
        let has_age = present_attributes.contains(&Attribute::AGE);
        let has_lifetime = present_attributes.contains(&Attribute::LIFETIME);
        let alive_init_code = if has_age && has_lifetime {
            format!(
                "var is_alive = particle.{0} < particle.{1};",
                Attribute::AGE.name(),
                Attribute::LIFETIME.name()
            )
        } else {
            // Since we're using a dead index buffer, all particles that make it to the
            // update compute shader are guaranteed to be alive (we never
            // simulate dead particles).
            "var is_alive = true;".to_string()
        };
        let age_code = if has_age {
            format!(
                "particle.{0} = particle.{0} + sim_params.delta_time;",
                Attribute::AGE.name()
            )
        } else {
            "".to_string()
        } + "\n    "
            + &alive_init_code;

        // Configure reaping code
        let reap_code = if has_age && has_lifetime {
            format!(
                "is_alive = is_alive && (particle.{0} < particle.{1});",
                Attribute::AGE.name(),
                Attribute::LIFETIME.name()
            )
        } else {
            "".to_string()
        };

        // Configure the init shader template, and make sure a corresponding shader
        // asset exists
        let init_shader_source = PARTICLES_INIT_SHADER_TEMPLATE
            .replace("{{ATTRIBUTES}}", &attributes_code)
            .replace("{{INIT_CODE}}", &init_code)
            .replace("{{INIT_EXTRA}}", &init_extra)
            .replace("{{PROPERTIES}}", &properties_code)
            .replace("{{PROPERTIES_BINDING}}", &properties_binding_code)
            .replace(
                "{{SIMULATION_SPACE_TRANSFORM_PARTICLE}}",
                &init_sim_space_transform_code,
            );
        trace!("Configured init shader:\n{}", init_shader_source);

        // Configure the update shader template, and make sure a corresponding shader
        // asset exists
        let update_shader_source = PARTICLES_UPDATE_SHADER_TEMPLATE
            .replace("{{ATTRIBUTES}}", &attributes_code)
            .replace("{{AGE_CODE}}", &age_code)
            .replace("{{REAP_CODE}}", &reap_code)
            .replace("{{UPDATE_CODE}}", &update_code)
            .replace("{{UPDATE_EXTRA}}", &update_extra)
            .replace("{{PROPERTIES}}", &properties_code)
            .replace("{{PROPERTIES_BINDING}}", &properties_binding_code);
        trace!("Configured update shader:\n{}", update_shader_source);

        // Configure the render shader template, and make sure a corresponding shader
        // asset exists
        let render_shader_source = PARTICLES_RENDER_SHADER_TEMPLATE
            .replace("{{ATTRIBUTES}}", &attributes_code)
            .replace("{{INPUTS}}", &inputs_code)
            .replace("{{VERTEX_MODIFIERS}}", &vertex_code)
            .replace("{{FRAGMENT_MODIFIERS}}", &fragment_code)
            .replace("{{RENDER_EXTRA}}", &render_extra)
            .replace(
                "{{SIMULATION_SPACE_TRANSFORM_PARTICLE}}",
<<<<<<< HEAD
                sim_space_transform_code,
            )
            .replace("{{ALPHA_CUTOFF}}", &alpha_cutoff_code);
        let render_shader = shader_cache.get_or_insert(&asset.name, &render_shader_source, shaders);
=======
                &render_sim_space_transform_code,
            );
>>>>>>> 8854f755
        trace!("Configured render shader:\n{}", render_shader_source);

        Ok(EffectShaderSource {
            init: init_shader_source,
            update: update_shader_source,
            render: render_shader_source,
            screen_space_size,
            particle_texture,
            force_field,
        })
    }
}

/// Compiled data for a [`ParticleEffect`].
///
/// This component is managed automatically, and generally should not be
/// accessed manually, with the exception of setting property values via
/// [`set_property()`]. It contains data generated from the associated
/// [`ParticleEffect`] component located on the same [`Entity`]. The data is
/// split into this component in particular for change detection reasons, and
/// any change to the associated [`ParticleEffect`] will cause the values of
/// this component to be recalculated. Otherwise the data is cached
/// frame-to-frame for performance.
///
/// The component also contains the current values of all properties. Those
/// values are uploaded to the GPU each frame, to allow controling some
/// behaviors of the effect.
///
/// All [`ParticleEffect`]s are compiled by the system running in the
/// [`EffectSystems::CompileEffects`] set every frame when they're spawned or
/// when they change, irrelevant of whether the entity if visible
/// ([`Visibility::Visible`]).
///
/// [`set_property()`]: crate::CompiledParticleEffect::set_property
#[derive(Debug, Clone, Component)]
pub struct CompiledParticleEffect {
    /// Weak handle to the underlying asset.
    asset: Handle<EffectAsset>,
    /// Cached simulation condition, to avoid having to query the asset each
    /// time we need it.
    simulation_condition: SimulationCondition,
    /// Handle to the effect shader for his effect instance, if configured.
    effect_shader: Option<EffectShader>,
    /// Instances of all exposed properties.
    properties: Vec<PropertyInstance>,
    /// Force field modifier values.
    force_field: [ForceFieldSource; ForceFieldSource::MAX_SOURCES],
    /// Main particle texture.
    particle_texture: Option<Handle<Image>>,
    /// 2D layer for the effect instance.
    #[cfg(feature = "2d")]
    z_layer_2d: FloatOrd,
    /// Is the particle size in screen-space logical pixels?
    screen_space_size: bool,
    /// Is the effect simulated in local space?
    local_space_simulation: bool,
}

impl Default for CompiledParticleEffect {
    fn default() -> Self {
        Self {
            asset: default(),
            simulation_condition: SimulationCondition::default(),
            effect_shader: None,
            properties: vec![],
            force_field: default(),
            particle_texture: None,
            #[cfg(feature = "2d")]
            z_layer_2d: FloatOrd(0.0),
            screen_space_size: false,
            local_space_simulation: false,
        }
    }
}

impl CompiledParticleEffect {
    /// Update the compiled effect from its asset and instance.
    pub(crate) fn update(
        &mut self,
        rebuild: bool,
        properties: &[PropertyValue],
        #[cfg(feature = "2d")] z_layer_2d: FloatOrd,
        weak_handle: Handle<EffectAsset>,
        asset: &EffectAsset,
        shaders: &mut ResMut<Assets<Shader>>,
        shader_cache: &mut ResMut<ShaderCache>,
    ) {
        trace!(
            "Updating (rebuild:{}) compiled particle effect '{}' ({:?})",
            rebuild,
            asset.name,
            weak_handle
        );

        debug_assert!(weak_handle.is_weak());
        debug_assert!(self.asset != weak_handle);
        self.asset = weak_handle;
        self.simulation_condition = asset.simulation_condition;

        // Check if the instance changed. If so, rebuild some data from this compiled
        // effect based on the new data of the effect instance.
        if rebuild {
            // Clear the compiled effect if the effect instance changed. We could try to get
            // smarter here, only invalidate what changed, but for now just wipe everything
            // and rebuild from scratch all three shaders together.
            self.effect_shader = None;

            // Re-resolve all properties by looping on the properties defined in the asset
            // (which are the source of truth) and trying to map a value set by the user,
            // falling back to the property's default value if not found.
            self.properties = asset
                .properties()
                .iter()
                .map(|def| PropertyInstance {
                    def: def.clone(),
                    value: properties
                        .iter()
                        .find_map(|u| {
                            // Try to find an unresolved property by name
                            if u.name == def.name() {
                                // If found, use the value specified by the user
                                Some(u.value)
                            } else {
                                // Otherwise fallback to default value from asset's property
                                None
                            }
                        })
                        .unwrap_or(*def.default_value()),
                })
                .collect();

            // Update the 2D layer
            #[cfg(feature = "2d")]
            {
                self.z_layer_2d = z_layer_2d;
            }
        }

        // If the shaders are already compiled, there's nothing more to do
        if self.effect_shader.is_some() {
            return;
        }

        self.local_space_simulation = asset.simulation_space == SimulationSpace::Local;

        let shader_source = match EffectShaderSource::generate(asset) {
            Ok(shader_source) => shader_source,
            Err(err) => {
                error!(
                    "Failed to generate shaders for effect asset {}: {:?}",
                    asset.name, err
                );
                return;
            }
        };

        self.screen_space_size = shader_source.screen_space_size;

        let init_shader = shader_cache.get_or_insert(&asset.name, &shader_source.init, shaders);
        let update_shader = shader_cache.get_or_insert(&asset.name, &shader_source.update, shaders);
        let render_shader = shader_cache.get_or_insert(&asset.name, &shader_source.render, shaders);

        trace!(
<<<<<<< HEAD
            "tick_spawners: init_shader={:?} update_shader={:?} render_shader={:?} has_image={} layout_flags={:?}",
            init_shader,
            update_shader,
            render_shader,
            render_context.particle_texture.is_some(),
            self.layout_flags,
=======
            "tick_spawners: init_shader={:?} update_shader={:?} render_shader={:?} screen_space_size={} local_space_simulation={}",
            init_shader,
            update_shader,
            render_shader,
            self.screen_space_size,
            self.local_space_simulation
>>>>>>> 8854f755
        );

        // TODO - Replace with Option<EffectShader { handle: Handle<Shader>, hash:
        // u64 }> where the hash takes into account the code and extra code
        // for each pass (and any other varying item). We don't need to keep
        // around the entire shader code, only a hash of it for compare (or, maybe safer
        // to avoid hash collisions, an index into a shader cache). The only
        // use is to be able to compare 2 instances and see if they can be
        // batched together.
        self.effect_shader = Some(EffectShader {
            init: init_shader,
            update: update_shader,
            render: render_shader,
        });

        self.force_field = shader_source.force_field;
        self.particle_texture = shader_source.particle_texture;
    }

    /// Get the effect shader if configured, or `None` otherwise.
    pub(crate) fn get_configured_shader(&self) -> Option<EffectShader> {
        self.effect_shader.clone()
    }

    /// Set the value of a property associated with this effect.
    ///
    /// A property must exist which has been added to the source
    /// [`EffectAsset`]. The behavior is undefined if no property with this name
    /// exists.
    ///
    /// # Panic
    ///
    /// Panics if the type of `value` is not the same as the type of the
    /// property named `name`.
    pub fn set_property(&mut self, name: &str, value: Value) {
        if let Some(index) = self
            .properties
            .iter()
            .position(|prop| prop.def.name() == name)
        {
            let prop = &mut self.properties[index];
            assert_eq!(
                prop.def.value_type(),
                value.value_type(),
                "Cannot assign value of type {:?} to property '{}' of type {:?}",
                value.value_type(),
                prop.def.name(),
                prop.def.value_type()
            );
            prop.value = value;
        }
    }

    /// Write all properties into a binary buffer ready for GPU upload.
    ///
    /// Return the binary buffer where properties have been written according to
    /// the given property layout. The size of the output buffer is guaranteed
    /// to be equal to the size of the layout.
    fn write_properties(&self, layout: &PropertyLayout) -> Vec<u8> {
        let size = layout.size() as usize;
        let mut data = vec![0; size];
        // FIXME: O(n^2) search due to offset() being O(n) linear search already
        for property in &self.properties {
            if let Some(offset) = layout.offset(property.def.name()) {
                let offset = offset as usize;
                let size = property.def.size();
                let src = property.value.as_bytes();
                debug_assert_eq!(src.len(), size);
                let dst = &mut data[offset..offset + size];
                dst.copy_from_slice(src);
            }
        }
        data
    }
}

const PARTICLES_INIT_SHADER_TEMPLATE: &str = include_str!("render/vfx_init.wgsl");
const PARTICLES_UPDATE_SHADER_TEMPLATE: &str = include_str!("render/vfx_update.wgsl");
const PARTICLES_RENDER_SHADER_TEMPLATE: &str = include_str!("render/vfx_render.wgsl");

/// Trait to convert any data structure to its equivalent shader code.
trait ShaderCode {
    /// Generate the shader code for the current state of the object.
    fn to_shader_code(&self, input: &str) -> String;
}

impl ShaderCode for Gradient<Vec2> {
    fn to_shader_code(&self, input: &str) -> String {
        if self.keys().is_empty() {
            return String::new();
        }
        let mut s: String = self
            .keys()
            .iter()
            .enumerate()
            .map(|(index, key)| {
                format!(
                    "let t{0} = {1};\nlet v{0} = {2};",
                    index,
                    key.ratio().to_wgsl_string(),
                    key.value.to_wgsl_string()
                )
            })
            .fold("// Gradient\n".into(), |s, key| s + &key + "\n");
        if self.keys().len() == 1 {
            s + "return v0;\n"
        } else {
            s += &format!("if ({input} <= t0) {{ return v0; }}\n");
            let mut s = self
                .keys()
                .iter()
                .skip(1)
                .enumerate()
                .map(|(index, _key)| {
                    format!(
                        "else if ({input} <= t{1}) {{ return mix(v{0}, v{1}, ({input} - t{0}) / (t{1} - t{0})); }}\n",
                        index,
                        index + 1
                    )
                })
                .fold(s, |s, key| s + &key);
            let _ = writeln!(s, "else {{ return v{}; }}", self.keys().len() - 1);
            s
        }
    }
}

impl ShaderCode for Gradient<Vec4> {
    fn to_shader_code(&self, input: &str) -> String {
        if self.keys().is_empty() {
            return String::new();
        }
        let mut s: String = self
            .keys()
            .iter()
            .enumerate()
            .map(|(index, key)| {
                format!(
                    "let t{0} = {1};\nlet c{0} = {2};",
                    index,
                    key.ratio().to_wgsl_string(),
                    key.value.to_wgsl_string()
                )
            })
            .fold("// Gradient\n".into(), |s, key| s + &key + "\n");
        if self.keys().len() == 1 {
            s + "return c0;\n"
        } else {
            s += &format!("if ({input} <= t0) {{ return c0; }}\n");
            let mut s = self
                .keys()
                .iter()
                .skip(1)
                .enumerate()
                .map(|(index, _key)| {
                    format!(
                        "else if ({input} <= t{1}) {{ return mix(c{0}, c{1}, ({input} - t{0}) / (t{1} - t{0})); }}\n",
                        index,
                        index + 1
                    )
                })
                .fold(s, |s, key| s + &key);
            let _ = writeln!(s, "else {{ return c{}; }}", self.keys().len() - 1);
            s
        }
    }
}

/// Compile all the visible [`ParticleEffect`] components.
///
/// This system runs in the [`CoreSet::PostUpdate`] stage, after the visibility
/// system has updated the [`ComputedVisibility`] of each effect instance (see
/// [`VisibilitySystems::CheckVisibility`]). Hidden instances are not compiled,
/// unless their [`EffectAsset::simulation_condition`] is set to
/// [`SimulationCondition::Always`].
///
/// [`VisibilitySystems::CheckVisibility`]: bevy::render::view::VisibilitySystems::CheckVisibility
/// [`EffectAsset::simulation_condition`]: crate::EffectAsset::simulation_condition
fn compile_effects(
    effects: Res<Assets<EffectAsset>>,
    mut shaders: ResMut<Assets<Shader>>,
    mut shader_cache: ResMut<ShaderCache>,
    mut q_effects: Query<(Entity, Ref<ParticleEffect>, &mut CompiledParticleEffect)>,
) {
    trace!("compile_effects");

    // Loop over all existing effects to update them, including invisible ones. We
    // always compile all effects when they change, to allow users to compile "in
    // the background" by spawning a hidden effect. This also prevent having mixed
    // state where only some effects are compiled, and effects becoming visible
    // later need to be special-cased.
    for (asset, entity, effect, mut compiled_effect) in
        q_effects
            .iter_mut()
            .filter_map(|(entity, effect, compiled_effect)| {
                // Check if asset is available, otherwise silently ignore as we can't check for
                // changes, and conceptually it makes no sense to render a particle effect whose
                // asset was unloaded.
                let Some(asset) = effects.get(&effect.handle) else { return None; };

                Some((asset, entity, effect, compiled_effect))
            })
    {
        // If the ParticleEffect didn't change, and the compiled one is for the correct
        // asset, then there's nothing to do.
        let need_rebuild = effect.is_changed();
        if !need_rebuild && (compiled_effect.asset == effect.handle) {
            continue;
        }

        if need_rebuild {
            debug!("Invalidating the compiled cache for effect on entity {:?} due to changes in the ParticleEffect component. If you see this message too much, then performance might be affected. Find why the change detection of the ParticleEffect is triggered.", entity);
        }

        #[cfg(feature = "2d")]
        let z_layer_2d = effect
            .z_layer_2d
            .map_or(FloatOrd(asset.z_layer_2d), |z_layer_2d| {
                FloatOrd(z_layer_2d)
            });

        compiled_effect.update(
            need_rebuild,
            &effect.properties,
            #[cfg(feature = "2d")]
            z_layer_2d,
            effect.handle.clone_weak(),
            asset,
            &mut shaders,
            &mut shader_cache,
        );
    }
}

/// Event sent by [`gather_removed_effects()`] with the list of effects removed
/// during this frame.
///
/// The event is consumed during the extract phase by the [`extract_effects()`]
/// system, to clean-up unused GPU resources.
///
/// [`extract_effects()`]: crate::render::extract_effects
#[derive(Event)]
struct RemovedEffectsEvent {
    entities: Vec<Entity>,
}

/// Gather all the removed [`ParticleEffect`] components to allow cleaning-up
/// unused GPU resources.
///
/// This system executes inside the [`EffectSystems::GatherRemovedEffects`]
/// system set.
fn gather_removed_effects(
    mut removed_effects: RemovedComponents<ParticleEffect>,
    mut removed_effects_event_writer: EventWriter<RemovedEffectsEvent>,
) {
    let entities: Vec<Entity> = removed_effects.iter().collect();
    if !entities.is_empty() {
        removed_effects_event_writer.send(RemovedEffectsEvent { entities });
    }
}

#[cfg(test)]
mod tests {
    use bevy::{
        render::view::{VisibilityPlugin, VisibilitySystems},
        tasks::IoTaskPool,
    };
    use naga_oil::compose::{Composer, NagaModuleDescriptor, ShaderDefValue};

    use crate::{spawn::new_rng, test_utils::DummyAssetIo};

    use super::*;

    const INTS: &[usize] = &[1, 2, 4, 8, 9, 15, 16, 17, 23, 24, 31, 32, 33];
    const INTS_POW2: &[usize] = &[1, 2, 4, 8, 16, 32, 64, 128, 256, 512, 1024];

    /// Same as `INTS`, rounded up to 16
    const INTS16: &[usize] = &[16, 16, 16, 16, 16, 16, 16, 32, 32, 32, 32, 32, 48];

    #[test]
    fn next_multiple() {
        // align-1 is no-op
        for &size in INTS {
            assert_eq!(size, next_multiple_of(size, 1));
        }

        // zero-sized is always aligned
        for &align in INTS_POW2 {
            assert_eq!(0, next_multiple_of(0, align));
        }

        // size < align : rounds up to align
        for &size in INTS {
            assert_eq!(256, next_multiple_of(size, 256));
        }

        // size > align : actually aligns
        for (&size, &aligned_size) in INTS.iter().zip(INTS16) {
            assert_eq!(aligned_size, next_multiple_of(size, 16));
        }
    }

    #[test]
    fn to_wgsl_f32() {
        let s = 1.0_f32.to_wgsl_string();
        assert_eq!(s, "1.");
        let s = (-1.0_f32).to_wgsl_string();
        assert_eq!(s, "-1.");
        let s = 1.5_f32.to_wgsl_string();
        assert_eq!(s, "1.5");
        let s = 0.5_f32.to_wgsl_string();
        assert_eq!(s, "0.5");
        let s = 0.123_456_78_f32.to_wgsl_string();
        assert_eq!(s, "0.123457"); // 6 digits
    }

    #[test]
    fn to_wgsl_f64() {
        let s = 1.0_f64.to_wgsl_string();
        assert_eq!(s, "1.");
        let s = (-1.0_f64).to_wgsl_string();
        assert_eq!(s, "-1.");
        let s = 1.5_f64.to_wgsl_string();
        assert_eq!(s, "1.5");
        let s = 0.5_f64.to_wgsl_string();
        assert_eq!(s, "0.5");
        let s = 0.123_456_789_012_345_67_f64.to_wgsl_string();
        assert_eq!(s, "0.123456789012346"); // 15 digits
    }

    #[test]
    fn to_wgsl_vec() {
        let s = Vec2::new(1., 2.).to_wgsl_string();
        assert_eq!(s, "vec2<f32>(1.,2.)");
        let s = Vec3::new(1., 2., -1.).to_wgsl_string();
        assert_eq!(s, "vec3<f32>(1.,2.,-1.)");
        let s = Vec4::new(1., 2., -1., 2.).to_wgsl_string();
        assert_eq!(s, "vec4<f32>(1.,2.,-1.,2.)");
    }

    #[test]
    fn to_wgsl_value_f32() {
        let s = CpuValue::Single(1.0_f32).to_wgsl_string();
        assert_eq!(s, "1.");
        let s = CpuValue::Uniform((1.0_f32, 2.0_f32)).to_wgsl_string();
        assert_eq!(s, "(frand() * (2. - 1.) + 1.)");
    }

    #[test]
    fn to_wgsl_value_vec2() {
        let s = CpuValue::Single(Vec2::ONE).to_wgsl_string();
        assert_eq!(s, "vec2<f32>(1.,1.)");
        let s = CpuValue::Uniform((Vec2::ZERO, Vec2::ONE)).to_wgsl_string();
        assert_eq!(
            s,
            "(frand2() * (vec2<f32>(1.,1.) - vec2<f32>(0.,0.)) + vec2<f32>(0.,0.))"
        );
    }

    #[test]
    fn to_wgsl_value_vec3() {
        let s = CpuValue::Single(Vec3::ONE).to_wgsl_string();
        assert_eq!(s, "vec3<f32>(1.,1.,1.)");
        let s = CpuValue::Uniform((Vec3::ZERO, Vec3::ONE)).to_wgsl_string();
        assert_eq!(
            s,
            "(frand3() * (vec3<f32>(1.,1.,1.) - vec3<f32>(0.,0.,0.)) + vec3<f32>(0.,0.,0.))"
        );
    }

    #[test]
    fn to_wgsl_value_vec4() {
        let s = CpuValue::Single(Vec4::ONE).to_wgsl_string();
        assert_eq!(s, "vec4<f32>(1.,1.,1.,1.)");
        let s = CpuValue::Uniform((Vec4::ZERO, Vec4::ONE)).to_wgsl_string();
        assert_eq!(s, "(frand4() * (vec4<f32>(1.,1.,1.,1.) - vec4<f32>(0.,0.,0.,0.)) + vec4<f32>(0.,0.,0.,0.))");
    }

    #[test]
    fn to_shader_code() {
        let mut grad = Gradient::new();
        assert_eq!("", grad.to_shader_code("key"));

        grad.add_key(0.0, Vec4::splat(0.0));
        assert_eq!(
            "// Gradient\nlet t0 = 0.;\nlet c0 = vec4<f32>(0.,0.,0.,0.);\nreturn c0;\n",
            grad.to_shader_code("key")
        );

        grad.add_key(1.0, Vec4::new(1.0, 0.0, 0.0, 1.0));
        assert_eq!(
            r#"// Gradient
let t0 = 0.;
let c0 = vec4<f32>(0.,0.,0.,0.);
let t1 = 1.;
let c1 = vec4<f32>(1.,0.,0.,1.);
if (key <= t0) { return c0; }
else if (key <= t1) { return mix(c0, c1, (key - t0) / (t1 - t0)); }
else { return c1; }
"#,
            grad.to_shader_code("key")
        );
    }

    #[test]
    fn test_simulation_space_eval() {
        let mut module = Module::default();
        let particle_layout = ParticleLayout::empty();
        let property_layout = PropertyLayout::default();
        {
            // Local is always available
            let ctx = InitContext::new(&mut module, &property_layout, &particle_layout);
            assert!(SimulationSpace::Local.eval(&ctx).is_ok());
            assert!(SimulationSpace::Global.eval(&ctx).is_err());

            // Global requires storing the particle's position
            let particle_layout = ParticleLayout::new().append(Attribute::POSITION).build();
            let ctx = InitContext::new(&mut module, &property_layout, &particle_layout);
            assert!(SimulationSpace::Local.eval(&ctx).is_ok());
            assert!(SimulationSpace::Global.eval(&ctx).is_ok());
        }
        {
            // Local is always available
            let ctx = UpdateContext::new(&mut module, &property_layout, &particle_layout);
            assert!(SimulationSpace::Local.eval(&ctx).is_ok());
            assert!(SimulationSpace::Global.eval(&ctx).is_err());

            // Global requires storing the particle's position
            let particle_layout = ParticleLayout::new().append(Attribute::POSITION).build();
            let ctx = UpdateContext::new(&mut module, &property_layout, &particle_layout);
            assert!(SimulationSpace::Local.eval(&ctx).is_ok());
            assert!(SimulationSpace::Global.eval(&ctx).is_ok());
        }
        {
            // In the render context, the particle position is always available (either
            // stored or not), so the simulation space can always be evaluated.
            let ctx = RenderContext::new(&mut module, &property_layout, &particle_layout);
            assert!(SimulationSpace::Local.eval(&ctx).is_ok());
            assert!(SimulationSpace::Global.eval(&ctx).is_ok());
        }
    }

    fn make_test_app() -> App {
        IoTaskPool::init(Default::default);
        let asset_server = AssetServer::new(DummyAssetIo {});

        let mut app = App::new();
        app.insert_resource(asset_server);
        // app.add_plugins(DefaultPlugins);
        app.add_asset::<Mesh>();
        app.add_asset::<Shader>();
        app.add_plugins(VisibilityPlugin);
        app.init_resource::<ShaderCache>();
        app.insert_resource(Random(new_rng()));
        app.add_asset::<EffectAsset>();
        app.add_systems(
            PostUpdate,
            compile_effects.after(VisibilitySystems::CheckVisibility),
        );

        app
    }

    /// Test case for `tick_spawners()`.
    struct TestCase {
        /// Initial entity visibility on spawn. If `None`, do not add a
        /// [`Visibility`] component.
        visibility: Option<Visibility>,
    }

    impl TestCase {
        fn new(visibility: Option<Visibility>) -> Self {
            Self { visibility }
        }
    }

    #[test]
    fn test_effect_shader_source() {
        // Empty particle layout
        let module = Module::default();
        let asset = EffectAsset::new(256, Spawner::rate(32.0.into()), module)
            .with_simulation_space(SimulationSpace::Local);
        assert_eq!(asset.simulation_space, SimulationSpace::Local);
        let res = EffectShaderSource::generate(&asset);
        assert!(res.is_err());
        let err = res.err().unwrap();
        assert!(matches!(err, ShaderGenerateError::Validate(_)));

        // Missing Attribute::POSITION, currently mandatory for all effects
        let mut module = Module::default();
        let zero = module.lit(Vec3::ZERO);
        let asset = EffectAsset::new(256, Spawner::rate(32.0.into()), module)
            .init(SetAttributeModifier::new(Attribute::VELOCITY, zero));
        assert!(asset.particle_layout().size() > 0);
        let res = EffectShaderSource::generate(&asset);
        assert!(res.is_err());
        let err = res.err().unwrap();
        assert!(matches!(err, ShaderGenerateError::Validate(_)));

        // Valid
        let mut module = Module::default();
        let zero = module.lit(Vec3::ZERO);
        let asset = EffectAsset::new(256, Spawner::rate(32.0.into()), module)
            .with_simulation_space(SimulationSpace::Local)
            .init(SetAttributeModifier::new(Attribute::POSITION, zero));
        assert_eq!(asset.simulation_space, SimulationSpace::Local);
        let res = EffectShaderSource::generate(&asset);
        assert!(res.is_ok());
        let shader_source = res.unwrap();
        for (name, code) in [
            ("Init", &shader_source.init),
            ("Update", &shader_source.update),
            ("Render", &shader_source.render),
        ] {
            println!("{} shader:\n\n{}", name, code);

            let mut shader_defs = std::collections::HashMap::<String, ShaderDefValue>::new();
            shader_defs.insert("LOCAL_SPACE_SIMULATION".into(), ShaderDefValue::Bool(true));
            shader_defs.insert("PARTICLE_TEXTURE".into(), ShaderDefValue::Bool(true));
            shader_defs.insert(
                "PARTICLE_SCREEN_SPACE_SIZE".into(),
                ShaderDefValue::Bool(true),
            );
            let mut composer = Composer::default();
            // let res = composer.add_composable_module(ComposableModuleDescriptor{
            //     source: &shader_source.init,
            //     file_path: "init.wgsl",
            //     shader_defs,
            //     ..Default::default()
            // });
            // assert!(res.is_ok());

            match composer.make_naga_module(NagaModuleDescriptor {
                source: code,
                file_path: "init.wgsl",
                shader_defs,
                ..Default::default()
            }) {
                Ok(module) => {
                    // println!("shader: {:#?}", module);
                    let info = naga::valid::Validator::new(
                        naga::valid::ValidationFlags::all(),
                        naga::valid::Capabilities::default(),
                    )
                    .validate(&module)
                    .unwrap();
                    let wgsl = naga::back::wgsl::write_string(
                        &module,
                        &info,
                        naga::back::wgsl::WriterFlags::EXPLICIT_TYPES,
                    )
                    .unwrap();
                    println!("Final wgsl from naga:\n\n{}", wgsl);
                    //Ok(module)
                }
                Err(e) => {
                    panic!("{}", e.emit_to_string(&composer));
                    //Err(e)
                }
            }

            // let mut frontend = Frontend::new();
            // let res = frontend.parse(code);
            // if let Err(err) = &res {
            //     println!("{} code: {}", name, code);
            //     println!("Err: {:?}", err);
            // }
            // assert!(res.is_ok());
        }
    }

    #[test]
    fn test_compile_effect_visibility() {
        let spawner = Spawner::once(32.0.into(), true);

        for test_case in &[
            TestCase::new(None),
            TestCase::new(Some(Visibility::Hidden)),
            TestCase::new(Some(Visibility::Visible)),
        ] {
            let mut app = make_test_app();

            let (effect_entity, handle) = {
                let world = &mut app.world;

                // Add effect asset
                let mut assets = world.resource_mut::<Assets<EffectAsset>>();
                let mut module = Module::default();
                let init_pos = module.lit(Vec3::ZERO);
                let mut asset = EffectAsset::new(64, spawner, module)
                    .init(SetAttributeModifier::new(Attribute::POSITION, init_pos));
                asset.simulation_condition = if test_case.visibility.is_some() {
                    SimulationCondition::WhenVisible
                } else {
                    SimulationCondition::Always
                };
                // Use local simulation space so we don't need to store Attribute::POSITION for
                // particles
                asset.simulation_space = SimulationSpace::Local;
                let handle = assets.add(asset);

                // Spawn particle effect
                let entity = if let Some(visibility) = test_case.visibility {
                    world
                        .spawn((
                            visibility,
                            ComputedVisibility::default(),
                            ParticleEffect {
                                handle: handle.clone(),
                                ..default()
                            },
                            CompiledParticleEffect::default(),
                        ))
                        .id()
                } else {
                    world
                        .spawn((
                            ParticleEffect {
                                handle: handle.clone(),
                                ..default()
                            },
                            CompiledParticleEffect::default(),
                        ))
                        .id()
                };

                // Spawn a camera, otherwise ComputedVisibility stays at HIDDEN
                world.spawn(Camera3dBundle::default());

                (entity, handle)
            };

            // Tick once
            app.update();

            let world = &mut app.world;

            // Check the state of the components after `tick_spawners()` ran
            if let Some(test_visibility) = test_case.visibility {
                // Simulated-when-visible effect (SimulationCondition::WhenVisible)

                let (
                    entity,
                    visibility,
                    computed_visibility,
                    particle_effect,
                    compiled_particle_effect,
                ) = world
                    .query::<(
                        Entity,
                        &Visibility,
                        &ComputedVisibility,
                        &ParticleEffect,
                        &CompiledParticleEffect,
                    )>()
                    .iter(world)
                    .next()
                    .unwrap();
                assert_eq!(entity, effect_entity);
                assert_eq!(visibility, test_visibility);
                assert_eq!(
                    computed_visibility.is_visible(),
                    test_visibility == Visibility::Visible
                );
                assert_eq!(particle_effect.handle, handle);

                // `compile_effects()` always updates the CompiledParticleEffect of new effects,
                // even if hidden
                assert_eq!(compiled_particle_effect.asset, handle);
                assert!(compiled_particle_effect.asset.is_weak());
                assert!(compiled_particle_effect.effect_shader.is_some());

                // Toggle visibility and tick once more; this shouldn't panic (regression; #182)
                let (mut visibility, _) = world
                    .query::<(&mut Visibility, &ParticleEffect)>()
                    .iter_mut(world)
                    .next()
                    .unwrap();
                if *visibility == Visibility::Visible {
                    *visibility = Visibility::Hidden;
                } else {
                    *visibility = Visibility::Visible;
                }
                app.update();
            } else {
                // Always-simulated effect (SimulationCondition::Always)

                let (entity, particle_effect, compiled_particle_effect) = world
                    .query::<(Entity, &ParticleEffect, &CompiledParticleEffect)>()
                    .iter(world)
                    .next()
                    .unwrap();
                assert_eq!(entity, effect_entity);
                assert_eq!(particle_effect.handle, handle);

                // `compile_effects()` always updates the CompiledParticleEffect
                assert_eq!(compiled_particle_effect.asset, handle);
                assert!(compiled_particle_effect.asset.is_weak());
                assert!(compiled_particle_effect.effect_shader.is_some());
            }
        }
    }
}<|MERGE_RESOLUTION|>--- conflicted
+++ resolved
@@ -605,72 +605,6 @@
 
 /// Effect shader.
 ///
-<<<<<<< HEAD
-/// This component is managed automatically, and generally should not be
-/// accessed manually, with the exception of setting property values via
-/// [`set_property()`]. It contains data generated from the associated
-/// [`ParticleEffect`] component located on the same [`Entity`]. The data is
-/// split into this component in particular for change detection reasons, and
-/// any change to the associated [`ParticleEffect`] will cause the values of
-/// this component to be recalculated. Otherwise the data is cached
-/// frame-to-frame for performance.
-///
-/// The component also contains the current values of all properties. Those
-/// values are uploaded to the GPU each frame, to allow controling some
-/// behaviors of the effect.
-///
-/// All [`ParticleEffect`]s are compiled by the system running in the
-/// [`EffectSystems::CompileEffects`] set every frame when they're spawned or
-/// when they change, irrelevant of whether the entity if visible
-/// ([`Visibility::Visible`]).
-///
-/// [`set_property()`]: crate::CompiledParticleEffect::set_property
-#[derive(Debug, Clone, Component)]
-pub struct CompiledParticleEffect {
-    /// Weak handle to the underlying asset.
-    asset: Handle<EffectAsset>,
-    /// Cached simulation condition, to avoid having to query the asset each
-    /// time we need it.
-    simulation_condition: SimulationCondition,
-    /// Handle to the configured init shader for his effect instance, if
-    /// configured.
-    configured_init_shader: Option<Handle<Shader>>,
-    /// Handle to the configured update shader for his effect instance, if
-    /// configured.
-    configured_update_shader: Option<Handle<Shader>>,
-    /// Handle to the configured render shader for his effect instance, if
-    /// configured.
-    configured_render_shader: Option<Handle<Shader>>,
-    /// Instances of all exposed properties.
-    properties: Vec<PropertyInstance>,
-    /// Force field modifier values.
-    force_field: [ForceFieldSource; ForceFieldSource::MAX_SOURCES],
-    /// Main particle texture.
-    particle_texture: Option<Handle<Image>>,
-    /// 2D layer for the effect instance.
-    #[cfg(feature = "2d")]
-    z_layer_2d: FloatOrd,
-    /// Layout flags.
-    layout_flags: LayoutFlags,
-}
-
-impl Default for CompiledParticleEffect {
-    fn default() -> Self {
-        Self {
-            asset: default(),
-            simulation_condition: SimulationCondition::default(),
-            configured_init_shader: None,
-            configured_update_shader: None,
-            configured_render_shader: None,
-            properties: vec![],
-            force_field: default(),
-            particle_texture: None,
-            #[cfg(feature = "2d")]
-            z_layer_2d: FloatOrd(0.0),
-            layout_flags: LayoutFlags::NONE,
-        }
-    }
-=======
 /// Contains the configured shaders for the init, update, and render passes.
 #[derive(Debug, Default, Clone)]
 pub(crate) struct EffectShader {
@@ -690,10 +624,9 @@
     pub init: String,
     pub update: String,
     pub render: String,
-    pub screen_space_size: bool,
+    pub layout_flags: LayoutFlags,
     pub particle_texture: Option<Handle<Image>>,
     pub force_field: [ForceFieldSource; ForceFieldSource::MAX_SOURCES],
->>>>>>> 8854f755
 }
 
 /// Error resulting from the generating of the WGSL shader code of an
@@ -893,54 +826,39 @@
         }
 
         // Generate the shader code for the render shader
-<<<<<<< HEAD
-        let mut render_context = RenderContext::new(&mut module, &property_layout);
-        for m in asset.render_modifiers() {
-            m.apply_render(&mut render_context);
-        }
-        let alpha_cutoff_code = if let AlphaMode::Mask(cutoff) = &asset.alpha_mode {
-            render_context.eval(*cutoff).unwrap_or_else(|err| {
-                error!(
-                    "Failed to evaluate the expression for AlphaMode::Mask, error: {:?}",
-                    err
-                );
-
-                // In Debug, show everything to help diagnosing
-                #[cfg(debug_assertions)]
-                return 1_f32.to_wgsl_string();
-
-                // In Release, hide everything with an error
-                #[cfg(not(debug_assertions))]
-                return 0_f32.to_wgsl_string();
-            })
-        } else {
-            String::new()
-        };
-
-        self.layout_flags = LayoutFlags::NONE;
-        if asset.simulation_space == SimulationSpace::Local {
-            self.layout_flags |= LayoutFlags::LOCAL_SPACE_SIMULATION;
-        }
-        if let AlphaMode::Mask(_) = &asset.alpha_mode {
-            self.layout_flags |= LayoutFlags::USE_ALPHA_MASK;
-        }
-        if render_context.screen_space_size {
-            self.layout_flags |= LayoutFlags::SCREEN_SPACE_SIZE;
-        }
-=======
         let (
             vertex_code,
             fragment_code,
             render_extra,
             render_sim_space_transform_code,
+            alpha_cutoff_code,
             particle_texture,
-            screen_space_size,
+            layout_flags,
         ) = {
             let mut render_context =
                 RenderContext::new(&mut module, &property_layout, &particle_layout);
             for m in asset.render_modifiers() {
                 m.apply_render(&mut render_context);
             }
+
+            let alpha_cutoff_code = if let AlphaMode::Mask(cutoff) = &asset.alpha_mode {
+                render_context.eval(*cutoff).unwrap_or_else(|err| {
+                    error!(
+                        "Failed to evaluate the expression for AlphaMode::Mask, error: {:?}",
+                        err
+                    );
+
+                    // In Debug, show everything to help diagnosing
+                    #[cfg(debug_assertions)]
+                    return 1_f32.to_wgsl_string();
+
+                    // In Release, hide everything with an error
+                    #[cfg(not(debug_assertions))]
+                    return 0_f32.to_wgsl_string();
+                })
+            } else {
+                String::new()
+            };
 
             let render_sim_space_transform_code = match asset.simulation_space.eval(&render_context)
             {
@@ -951,16 +869,27 @@
                 }
             };
 
+            let mut layout_flags = LayoutFlags::NONE;
+            if asset.simulation_space == SimulationSpace::Local {
+                layout_flags |= LayoutFlags::LOCAL_SPACE_SIMULATION;
+            }
+            if let AlphaMode::Mask(_) = &asset.alpha_mode {
+                layout_flags |= LayoutFlags::USE_ALPHA_MASK;
+            }
+            if render_context.screen_space_size {
+                layout_flags |= LayoutFlags::SCREEN_SPACE_SIZE;
+            }
+
             (
                 render_context.vertex_code,
                 render_context.fragment_code,
                 render_context.render_extra,
                 render_sim_space_transform_code,
+                alpha_cutoff_code,
                 render_context.particle_texture,
-                render_context.screen_space_size,
+                layout_flags,
             )
         };
->>>>>>> 8854f755
 
         // Configure aging code
         let has_age = present_attributes.contains(&Attribute::AGE);
@@ -1034,22 +963,16 @@
             .replace("{{RENDER_EXTRA}}", &render_extra)
             .replace(
                 "{{SIMULATION_SPACE_TRANSFORM_PARTICLE}}",
-<<<<<<< HEAD
-                sim_space_transform_code,
+                &render_sim_space_transform_code,
             )
             .replace("{{ALPHA_CUTOFF}}", &alpha_cutoff_code);
-        let render_shader = shader_cache.get_or_insert(&asset.name, &render_shader_source, shaders);
-=======
-                &render_sim_space_transform_code,
-            );
->>>>>>> 8854f755
         trace!("Configured render shader:\n{}", render_shader_source);
 
         Ok(EffectShaderSource {
             init: init_shader_source,
             update: update_shader_source,
             render: render_shader_source,
-            screen_space_size,
+            layout_flags,
             particle_texture,
             force_field,
         })
@@ -1095,10 +1018,8 @@
     /// 2D layer for the effect instance.
     #[cfg(feature = "2d")]
     z_layer_2d: FloatOrd,
-    /// Is the particle size in screen-space logical pixels?
-    screen_space_size: bool,
-    /// Is the effect simulated in local space?
-    local_space_simulation: bool,
+    /// Layout flags.
+    layout_flags: LayoutFlags,
 }
 
 impl Default for CompiledParticleEffect {
@@ -1112,8 +1033,7 @@
             particle_texture: None,
             #[cfg(feature = "2d")]
             z_layer_2d: FloatOrd(0.0),
-            screen_space_size: false,
-            local_space_simulation: false,
+            layout_flags: LayoutFlags::NONE,
         }
     }
 }
@@ -1186,8 +1106,6 @@
             return;
         }
 
-        self.local_space_simulation = asset.simulation_space == SimulationSpace::Local;
-
         let shader_source = match EffectShaderSource::generate(asset) {
             Ok(shader_source) => shader_source,
             Err(err) => {
@@ -1199,28 +1117,19 @@
             }
         };
 
-        self.screen_space_size = shader_source.screen_space_size;
+        self.layout_flags = shader_source.layout_flags;
 
         let init_shader = shader_cache.get_or_insert(&asset.name, &shader_source.init, shaders);
         let update_shader = shader_cache.get_or_insert(&asset.name, &shader_source.update, shaders);
         let render_shader = shader_cache.get_or_insert(&asset.name, &shader_source.render, shaders);
 
         trace!(
-<<<<<<< HEAD
             "tick_spawners: init_shader={:?} update_shader={:?} render_shader={:?} has_image={} layout_flags={:?}",
             init_shader,
             update_shader,
             render_shader,
-            render_context.particle_texture.is_some(),
+            shader_source.particle_texture.is_some(),
             self.layout_flags,
-=======
-            "tick_spawners: init_shader={:?} update_shader={:?} render_shader={:?} screen_space_size={} local_space_simulation={}",
-            init_shader,
-            update_shader,
-            render_shader,
-            self.screen_space_size,
-            self.local_space_simulation
->>>>>>> 8854f755
         );
 
         // TODO - Replace with Option<EffectShader { handle: Handle<Shader>, hash:
