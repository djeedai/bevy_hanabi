--- conflicted
+++ resolved
@@ -890,6 +890,9 @@
         if let AlphaMode::Mask(_) = &asset.alpha_mode {
             layout_flags |= LayoutFlags::USE_ALPHA_MASK;
         }
+        if render_context.needs_uv {
+            layout_flags |= LayoutFlags::NEEDS_UV;
+        }
 
         let mut effect_particle_texture = None;
 
@@ -977,6 +980,7 @@
                 let (flipbook_scale_code, flipbook_row_count_code) =
                     if let Some(grid_size) = render_context.sprite_grid_size {
                         layout_flags |= LayoutFlags::FLIPBOOK;
+                        // Note: row_count needs to be i32, not u32, because of sprite_index
                         let flipbook_row_count_code = (grid_size.x as i32).to_wgsl_string();
                         let flipbook_scale_code =
                             Vec2::new(1.0 / grid_size.x as f32, 1.0 / grid_size.y as f32)
@@ -991,18 +995,6 @@
                     effect_particle_texture = Some(particle_texture);
                 }
 
-<<<<<<< HEAD
-            let mut layout_flags = LayoutFlags::NONE;
-            if asset.simulation_space == SimulationSpace::Local {
-                layout_flags |= LayoutFlags::LOCAL_SPACE_SIMULATION;
-            }
-            if let AlphaMode::Mask(_) = &asset.alpha_mode {
-                layout_flags |= LayoutFlags::USE_ALPHA_MASK;
-            }
-            if render_context.needs_uv {
-                layout_flags |= LayoutFlags::NEEDS_UV;
-            }
-=======
                 (
                     render_context.vertex_code,
                     render_context.fragment_code,
@@ -1013,7 +1005,6 @@
                     render_context.image_sample_mapping_code,
                 )
             };
->>>>>>> 59d15b09
 
             // Configure aging code
             let has_age = present_attributes.contains(&Attribute::AGE);
