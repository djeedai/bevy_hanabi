--- conflicted
+++ resolved
@@ -796,6 +796,7 @@
                         Attribute::SIZE.name()
                     );
                     has_size = true;
+                    present_attributes.insert(attr);
                 } else {
                     warn!("Attribute SIZE conflicts with another size attribute; ignored.");
                 }
@@ -806,6 +807,7 @@
                         Attribute::SIZE2.name()
                     );
                     has_size = true;
+                    present_attributes.insert(attr);
                 } else {
                     warn!("Attribute SIZE2 conflicts with another size attribute; ignored.");
                 }
@@ -813,6 +815,7 @@
                 if !has_size {
                     inputs_code += &format!("var size = particle.{0};\n", Attribute::SIZE3.name());
                     has_size = true;
+                    present_attributes.insert(attr);
                 } else {
                     warn!("Attribute SIZE3 conflicts with another size attribute; ignored.");
                 }
@@ -821,6 +824,7 @@
                     inputs_code +=
                         &format!("var color = particle.{};\n", Attribute::HDR_COLOR.name());
                     has_color = true;
+                    present_attributes.insert(attr);
                 } else {
                     warn!("Attribute HDR_COLOR conflicts with another color attribute; ignored.");
                 }
@@ -831,6 +835,7 @@
                         Attribute::COLOR.name()
                     );
                     has_color = true;
+                    present_attributes.insert(attr);
                 } else {
                     warn!("Attribute COLOR conflicts with another color attribute; ignored.");
                 }
@@ -1192,15 +1197,11 @@
     /// Cached simulation condition, to avoid having to query the asset each
     /// time we need it.
     simulation_condition: SimulationCondition,
-<<<<<<< HEAD
-    /// Handle to the effect shader for his effect instance, if configured.
-    effect_shader: Option<EffectShader>,
+    /// A custom mesh for this effect, if specified.
     mesh: Option<Handle<Mesh>>,
-=======
     /// Handle to the effect shaders for his effect instance (one per group), if
     /// configured.
     effect_shaders: Vec<EffectShader>,
->>>>>>> 687980ee
     /// Textures used by the effect, if any.
     textures: Vec<Handle<Image>>,
     /// 2D layer for the effect instance.
@@ -1217,12 +1218,8 @@
         Self {
             asset: default(),
             simulation_condition: SimulationCondition::default(),
-<<<<<<< HEAD
-            effect_shader: None,
             mesh: None,
-=======
             effect_shaders: vec![],
->>>>>>> 687980ee
             textures: vec![],
             #[cfg(feature = "2d")]
             z_layer_2d: FloatOrd(0.0),
