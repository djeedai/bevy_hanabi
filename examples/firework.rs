//! Firework
//!
//! This example demonstrate the use of the [`LinearDragModifier`] to slow down
//! particles over time. Combined with an HDR camera with Bloom, the example
//! renders a firework explosion.
//!
//! The firework effect is composed of several key elements:
//! - An HDR camera with [`BloomSettings`] to ensure the particles "glow".
//! - Use of a [`ColorOverLifetimeModifier`] with a [`Gradient`] made of colors
//!   outside the \[0:1\] range, to ensure bloom has an effect.
//! - [`SetVelocitySphereModifier`] with a reasonably large initial speed for
//!   particles, and [`LinearDragModifier`] to quickly slow them down. This is
//!   the core of the "explosion" effect.
//! - An [`AccelModifier`] to pull particles down once they slow down, for
//!   increased realism. This is a subtle effect, but of importance.

use bevy::{
    core_pipeline::{bloom::BloomSettings, tonemapping::Tonemapping},
    log::LogPlugin,
    prelude::*,
};
#[cfg(feature = "examples_world_inspector")]
use bevy_inspector_egui::quick::WorldInspectorPlugin;

use bevy_hanabi::prelude::*;

fn main() -> Result<(), Box<dyn std::error::Error>> {
    let mut app = App::default();
    app.add_plugins(
        DefaultPlugins
            .set(LogPlugin {
                level: bevy::log::Level::WARN,
                filter: "bevy_hanabi=warn,firework=trace".to_string(),
                update_subscriber: None,
            })
            .set(WindowPlugin {
                primary_window: Some(Window {
                    title: "🎆 Hanabi — firework".to_string(),
                    ..default()
                }),
                ..default()
            }),
    )
    .add_systems(Update, bevy::window::close_on_esc)
    .add_plugins(HanabiPlugin);

    #[cfg(feature = "examples_world_inspector")]
    app.add_plugins(WorldInspectorPlugin::default());

    app.add_systems(Startup, setup).run();

    Ok(())
}

fn setup(mut commands: Commands, mut effects: ResMut<Assets<EffectAsset>>) {
    commands.spawn((
        Camera3dBundle {
            transform: Transform::from_translation(Vec3::new(0., 0., 50.)),
            camera: Camera {
                hdr: true,
                clear_color: Color::BLACK.into(),
                ..default()
            },
            tonemapping: Tonemapping::None,
            ..default()
        },
        BloomSettings::default(),
    ));

    let mut color_gradient1 = Gradient::new();
    color_gradient1.add_key(0.0, Vec4::new(4.0, 4.0, 4.0, 1.0));
    color_gradient1.add_key(0.1, Vec4::new(4.0, 4.0, 0.0, 1.0));
    color_gradient1.add_key(0.9, Vec4::new(4.0, 0.0, 0.0, 1.0));
    color_gradient1.add_key(1.0, Vec4::new(4.0, 0.0, 0.0, 0.0));

    let mut size_gradient1 = Gradient::new();
    size_gradient1.add_key(0.0, Vec2::splat(0.1));
    size_gradient1.add_key(0.3, Vec2::splat(0.1));
    size_gradient1.add_key(1.0, Vec2::splat(0.0));

    let writer = ExprWriter::new();

    // Give a bit of variation by randomizing the age per particle. This will
    // control the starting color and starting size of particles.
    let age = writer.lit(0.).uniform(writer.lit(0.2)).expr();
    let init_age = SetAttributeModifier::new(Attribute::AGE, age);

    // Give a bit of variation by randomizing the lifetime per particle
    let lifetime = writer.lit(0.8).uniform(writer.lit(1.2)).expr();
    let init_lifetime = SetAttributeModifier::new(Attribute::LIFETIME, lifetime);

    // Add constant downward acceleration to simulate gravity
    let accel = writer.lit(Vec3::Y * -8.).expr();
    let update_accel = AccelModifier::new(accel);

    // Add drag to make particles slow down a bit after the initial explosion
    let drag = writer.lit(5.).expr();
    let update_drag = LinearDragModifier::new(drag);

    let init_pos = SetPositionSphereModifier {
        center: writer.lit(Vec3::ZERO).expr(),
        radius: writer.lit(2.).expr(),
        dimension: ShapeDimension::Volume,
    };

    // Give a bit of variation by randomizing the initial speed
    let init_vel = SetVelocitySphereModifier {
        center: writer.lit(Vec3::ZERO).expr(),
        speed: (writer.rand(ScalarType::Float) * writer.lit(20.) + writer.lit(60.)).expr(),
    };

<<<<<<< HEAD
    let mut module = writer.finish();
    let round = RoundModifier::ellipse(&mut module);

    let effect = EffectAsset::new(32768, Spawner::burst(2500.0.into(), 2.0.into()), module)
        .with_name("firework")
        .init(init_pos)
        .init(init_vel)
        .init(init_age)
        .init(init_lifetime)
        .update(update_drag)
        .update(update_accel)
        .render(ColorOverLifetimeModifier {
            gradient: color_gradient1,
        })
        .render(SizeOverLifetimeModifier {
            gradient: size_gradient1,
            screen_space_size: false,
        })
        .render(round);
=======
    let effect = EffectAsset::new(
        vec![32768],
        Spawner::burst(2500.0.into(), 2.0.into()),
        writer.finish(),
    )
    .with_name("firework")
    .init(init_pos)
    .init(init_vel)
    .init(init_age)
    .init(init_lifetime)
    .update(update_drag)
    .update(update_accel)
    .render(ColorOverLifetimeModifier {
        gradient: color_gradient1,
    })
    .render(SizeOverLifetimeModifier {
        gradient: size_gradient1,
        screen_space_size: false,
    });
>>>>>>> 59d15b09

    let effect1 = effects.add(effect);

    commands.spawn((
        Name::new("firework"),
        ParticleEffectBundle {
            effect: ParticleEffect::new(effect1),
            transform: Transform::IDENTITY,
            ..Default::default()
        },
    ));
}<|MERGE_RESOLUTION|>--- conflicted
+++ resolved
@@ -109,27 +109,9 @@
         speed: (writer.rand(ScalarType::Float) * writer.lit(20.) + writer.lit(60.)).expr(),
     };
 
-<<<<<<< HEAD
     let mut module = writer.finish();
     let round = RoundModifier::ellipse(&mut module);
 
-    let effect = EffectAsset::new(32768, Spawner::burst(2500.0.into(), 2.0.into()), module)
-        .with_name("firework")
-        .init(init_pos)
-        .init(init_vel)
-        .init(init_age)
-        .init(init_lifetime)
-        .update(update_drag)
-        .update(update_accel)
-        .render(ColorOverLifetimeModifier {
-            gradient: color_gradient1,
-        })
-        .render(SizeOverLifetimeModifier {
-            gradient: size_gradient1,
-            screen_space_size: false,
-        })
-        .render(round);
-=======
     let effect = EffectAsset::new(
         vec![32768],
         Spawner::burst(2500.0.into(), 2.0.into()),
@@ -148,8 +130,8 @@
     .render(SizeOverLifetimeModifier {
         gradient: size_gradient1,
         screen_space_size: false,
-    });
->>>>>>> 59d15b09
+    })
+    .render(round);
 
     let effect1 = effects.add(effect);
 
