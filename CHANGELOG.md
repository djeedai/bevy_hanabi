--- conflicted
+++ resolved
@@ -10,9 +10,6 @@
 - Added a new `ScreenSpaceSizeModifier` which negates the effect of perspective projection, and makes the particle's size a pixel size in screen space, instead of a Bevy world unit size. This replaces the hard-coded behavior previously available on the `SetSizeModifier`.
 - Added a new `ConformToSphereModifier` acting as an attractor applying a force toward a point (sphere center) to all particles in range, and making particles conform ("stick") to the sphere surface.
 - Added `vec2` and `vec3` functions that allow construction of vectors from dynamic parts.
-<<<<<<< HEAD
-- Added a new `RoundModifier` that allows round particles to be constructed without having to create a texture.
-=======
 - Added missing `VectorValue::as_uvecX()` and `impl From<UVecX> for VectorValue` for all `X=2,3,4`.
 - Added a new `ShaderWriter` helper, common to the init and update modifier contexts, and which replaces the `InitContext` and `UpdateContext`.
 - Added a simple `impl Display for ModifierContext`.
@@ -21,7 +18,7 @@
 - Added `RenderModifier::boxed_render_clone()` to clone a `RenderModifier` into a boxed self (instead of a `BoxedModifier`, as we can't upcast from `Box<dyn RenderModifier>` to `Box<dyn Modifier>`). Added `impl Clone for Box<dyn RenderModifier>` based on this.
 - Added `EffectAsset::add_modifier()` to add a pre-boxed `Modifier` (so, a `BoxedModifier`) to the init or update context, and added `EffectAsset::add_render_modifier()` to add a pre-boxed `RenderModifier` to the render context.
 - Added `sqrt` and `inverseSqrt` expressions to the Expression API.
->>>>>>> 4fa610b9
+- Added a new `RoundModifier` that allows round particles to be constructed without having to create a texture.
 
 ### Changed
 
